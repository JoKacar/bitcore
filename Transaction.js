--- conflicted
+++ resolved
@@ -384,14 +384,9 @@
 var oneBuffer = function() {
   // bug present in bitcoind which must be also present in bitcore
   // see https://bitcointalk.org/index.php?topic=260595
-<<<<<<< HEAD
-  var ret = new Buffer(1);
-  ret.writeUInt8(1, 0);
-=======
   var ret = new Buffer(32);
   ret.writeUInt8(1, 0);
   for (var i=1; i<32; i++) ret.writeUInt8(0, i);
->>>>>>> 0b2dae43
   return ret; // return 1 bug
 };
 
@@ -417,11 +412,7 @@
     // Append hashType
     var hashBuf = new Put().word32le(hashType).buffer();
     buffer = Buffer.concat([buffer, hashBuf]);
-<<<<<<< HEAD
-    return buffertools.reverse(util.twoSha256(buffer));
-=======
     return util.twoSha256(buffer);
->>>>>>> 0b2dae43
 };
 
 /**
