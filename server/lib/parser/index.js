const Block       = require('./block');
<<<<<<< HEAD
const Transaction       = require('./transaction');
=======
const Transaction = require('./transaction');
>>>>>>> 46842c9c

module.exports = {
  Block,
  Transaction,
};<|MERGE_RESOLUTION|>--- conflicted
+++ resolved
@@ -1,9 +1,5 @@
 const Block       = require('./block');
-<<<<<<< HEAD
-const Transaction       = require('./transaction');
-=======
 const Transaction = require('./transaction');
->>>>>>> 46842c9c
 
 module.exports = {
   Block,
