'use strict';

var _ = require('lodash');
var $ = require('preconditions').singleton();
var chai = require('chai');
chai.config.includeStack = true;
var sinon = require('sinon');
var should = chai.should();
var async = require('async');
var request = require('supertest');
var Uuid = require('uuid');
var tingodb = require('tingodb')({
  memStore: true
});

var log = require('../lib/log');

var Bitcore = require('bitcore-lib');
var BitcorePayPro = require('bitcore-payment-protocol');

var BWS = require('bitcore-wallet-service');

var Common = require('../lib/common');
var Constants = Common.Constants;
var Utils = Common.Utils;
var Client = require('../lib');
var ExpressApp = BWS.ExpressApp;
var Storage = BWS.Storage;
var TestData = require('./testdata');
var ImportData = require('./legacyImportData.js');
var Errors = require('../lib/errors');

var helpers = {};

helpers.toSatoshi = function(btc) {
  if (_.isArray(btc)) {
    return _.map(btc, helpers.toSatoshi);
  } else {
    return parseFloat((btc * 1e8).toPrecision(12));
  }
};

helpers.getRequest = function(app) {
  $.checkArgument(app);
  return function(args, cb) {
    var req = request(app);
    var r = req[args.method](args.relUrl);

    if (args.headers) {
      _.each(args.headers, function(v, k) {
        if (k && v) {
          r.set(k, v);
        }
      });
    }
    if (!_.isEmpty(args.body)) {
      r.send(args.body);
    };
    r.end(function(err, res) {
      return cb(err, res, res.body);
    });
  };
};

helpers.newClient = function(app) {
  $.checkArgument(app);
  return new Client({
    request: helpers.getRequest(app),
  });
};

helpers.newDb = function() {
  this.dbCounter = (this.dbCounter || 0) + 1;
  return new tingodb.Db('./db/test' + this.dbCounter, {});
};

helpers.generateUtxos = function(scriptType, publicKeyRing, path, requiredSignatures, amounts) {
  var amounts = [].concat(amounts);
  var utxos = _.map(amounts, function(amount, i) {

    var address = Utils.deriveAddress(scriptType, publicKeyRing, path, requiredSignatures, 'testnet');

    var scriptPubKey;
    switch (scriptType) {
      case Constants.SCRIPT_TYPES.P2SH:
        scriptPubKey = Bitcore.Script.buildMultisigOut(address.publicKeys, requiredSignatures).toScriptHashOut();
        break;
      case Constants.SCRIPT_TYPES.P2PKH:
        scriptPubKey = Bitcore.Script.buildPublicKeyHashOut(address.address);
        break;
    }
    should.exist(scriptPubKey);

    var obj = {
      txid: Bitcore.crypto.Hash.sha256(new Buffer(i)).toString('hex'),
      vout: 100,
      satoshis: helpers.toSatoshi(amount),
      scriptPubKey: scriptPubKey.toBuffer().toString('hex'),
      address: address.address,
      path: path,
      publicKeys: address.publicKeys,
    };
    return obj;
  });
  return utxos;
};

helpers.createAndJoinWallet = function(clients, m, n, cb) {
  clients[0].seedFromRandomWithMnemonic({
    network: 'testnet'
  });
  clients[0].createWallet('wallet name', 'creator', m, n, {
    network: 'testnet'
  }, function(err, secret) {
    should.not.exist(err);

    if (n > 1) {
      should.exist(secret);
    }

    async.series([

        function(next) {
          async.each(_.range(1, n), function(i, cb) {
            clients[i].seedFromRandomWithMnemonic({
              network: 'testnet'
            });
            clients[i].joinWallet(secret, 'copayer ' + i, {}, cb);
          }, next);
        },
        function(next) {
          async.each(_.range(n), function(i, cb) {
            clients[i].openWallet(cb);
          }, next);
        },
      ],
      function(err) {
        should.not.exist(err);
        return cb({
          m: m,
          n: n,
          secret: secret,
        });
      });
  });
};

helpers.tamperResponse = function(clients, method, url, args, tamper, cb) {
  clients = [].concat(clients);
  // Use first client to get a clean response from server
  clients[0]._doRequest(method, url, args, function(err, result) {
    should.not.exist(err);
    tamper(result);
    // Return tampered data for every client in the list
    _.each(clients, function(client) {
      client._doRequest = sinon.stub().withArgs(method, url).yields(null, result);
    });
    return cb();
  });
};


var blockchainExplorerMock = {};

blockchainExplorerMock.getUnspentUtxos = function(addresses, cb) {
  var selected = _.filter(blockchainExplorerMock.utxos, function(utxo) {
    return _.contains(addresses, utxo.address);
  });
  return cb(null, selected);
};

blockchainExplorerMock.setUtxo = function(address, amount, m, confirmations) {
  var scriptPubKey;
  switch (address.type) {
    case Constants.SCRIPT_TYPES.P2SH:
      scriptPubKey = address.publicKeys ? Bitcore.Script.buildMultisigOut(address.publicKeys, m).toScriptHashOut() : '';
      break;
    case Constants.SCRIPT_TYPES.P2PKH:
      scriptPubKey = Bitcore.Script.buildPublicKeyHashOut(address.address);
      break;
  }
  should.exist(scriptPubKey);
  blockchainExplorerMock.utxos.push({
    txid: Bitcore.crypto.Hash.sha256(new Buffer(Math.random() * 100000)).toString('hex'),
    vout: Math.floor((Math.random() * 10) + 1),
    amount: amount,
    address: address.address,
    scriptPubKey: scriptPubKey.toBuffer().toString('hex'),
    confirmations: _.isUndefined(confirmations) ? Math.floor((Math.random() * 100) + 1) : +confirmations,
  });
};

blockchainExplorerMock.broadcast = function(raw, cb) {
  blockchainExplorerMock.lastBroadcasted = raw;
  return cb(null, (new Bitcore.Transaction(raw)).id);
};

blockchainExplorerMock.setHistory = function(txs) {
  blockchainExplorerMock.txHistory = txs;
};

blockchainExplorerMock.getTransactions = function(addresses, from, to, cb) {
  var list = [].concat(blockchainExplorerMock.txHistory);
  list = _.slice(list, from, to);
  return cb(null, list);
};

blockchainExplorerMock.getAddressActivity = function(address, cb) {
  var activeAddresses = _.pluck(blockchainExplorerMock.utxos || [], 'address');
  return cb(null, _.contains(activeAddresses, address));
};

blockchainExplorerMock.setFeeLevels = function(levels) {
  blockchainExplorerMock.feeLevels = levels;
};

blockchainExplorerMock.estimateFee = function(nbBlocks, cb) {
  return cb(null, {
    feePerKB: blockchainExplorerMock.feeLevels[nbBlocks] / 1e8
  });
};

blockchainExplorerMock.reset = function() {
  blockchainExplorerMock.utxos = [];
  blockchainExplorerMock.txHistory = [];
  blockchainExplorerMock.feeLevels = [];
};



describe('client API', function() {
  var clients, app, sandbox;
  var i = 0;
  beforeEach(function(done) {
    var storage = new Storage({
      db: helpers.newDb(),
    });
    var expressApp = new ExpressApp();
    expressApp.start({
        storage: storage,
        blockchainExplorer: blockchainExplorerMock,
        disableLogs: true,
      },
      function() {
        app = expressApp.app;

        // Generates 5 clients
        clients = _.map(_.range(5), function(i) {
          return helpers.newClient(app);
        });
        blockchainExplorerMock.reset();
        sandbox = sinon.sandbox.create();

        if (!process.env.BWC_SHOW_LOGS) {
          sandbox.stub(log, 'warn');
          sandbox.stub(log, 'info');
          sandbox.stub(log, 'error');
        }
        done();
      });
  });
  afterEach(function(done) {
    sandbox.restore();
    done();
  });

  describe('Client Internals', function() {
    it('should expose bitcore', function() {
      should.exist(Client.Bitcore);
      should.exist(Client.Bitcore.HDPublicKey);
    });
  });

  describe('Server internals', function() {
    it('should allow cors', function(done) {
      clients[0].credentials = {};
      clients[0]._doRequest('options', '/', {}, function(err, x, headers) {
        headers['access-control-allow-origin'].should.equal('*');
        should.exist(headers['access-control-allow-methods']);
        should.exist(headers['access-control-allow-headers']);
        done();
      });
    });

    it('should handle critical errors', function(done) {
      var s = sinon.stub();
      s.storeWallet = sinon.stub().yields('bigerror');
      s.fetchWallet = sinon.stub().yields(null);
      var expressApp = new ExpressApp();
      expressApp.start({
        storage: s,
        blockchainExplorer: blockchainExplorerMock,
        disableLogs: true,
      }, function() {
        var s2 = sinon.stub();
        s2.load = sinon.stub().yields(null);
        var client = helpers.newClient(app);
        client.storage = s2;
        client.createWallet('1', '2', 1, 1, {
            network: 'testnet'
          },
          function(err) {
            err.should.be.an.instanceOf(Error);
            err.message.should.equal('bigerror');
            done();
          });
      });
    });

    it('should handle critical errors (Case2)', function(done) {
      var s = sinon.stub();
      s.storeWallet = sinon.stub().yields({
        code: 501,
        message: 'wow'
      });
      s.fetchWallet = sinon.stub().yields(null);
      var expressApp = new ExpressApp();
      expressApp.start({
        storage: s,
        blockchainExplorer: blockchainExplorerMock,
        disableLogs: true,
      }, function() {
        var s2 = sinon.stub();
        s2.load = sinon.stub().yields(null);
        var client = helpers.newClient(app);
        client.storage = s2;
        client.createWallet('1', '2', 1, 1, {
            network: 'testnet'
          },
          function(err) {
            err.should.be.an.instanceOf(Error);
            err.message.should.equal('wow');
            done();
          });
      });
    });

    it('should handle critical errors (Case3)', function(done) {
      var s = sinon.stub();
      s.storeWallet = sinon.stub().yields({
        code: 404,
        message: 'wow'
      });
      s.fetchWallet = sinon.stub().yields(null);
      var expressApp = new ExpressApp();
      expressApp.start({
        storage: s,
        blockchainExplorer: blockchainExplorerMock,
        disableLogs: true,
      }, function() {
        var s2 = sinon.stub();
        s2.load = sinon.stub().yields(null);
        var client = helpers.newClient(app);
        client.storage = s2;
        client.createWallet('1', '2', 1, 1, {
            network: 'testnet'
          },
          function(err) {
            err.should.be.an.instanceOf(Errors.NOT_FOUND);
            done();
          });
      });
    });

    it('should handle critical errors (Case4)', function(done) {
      var body = {
        code: 999,
        message: 'unexpected body'
      };
      var ret = Client._parseError(body);
      ret.should.be.an.instanceOf(Error);
      ret.message.should.equal('999');
      done();
    });

    it('should handle critical errors (Case5)', function(done) {
      var err = 'some error';
      var res, body; // leave them undefined to simulate no-response
      var requestStub = function(args, cb) {
        cb(err, res, body);
      };
      var request = sinon.stub(clients[0], 'request', requestStub);
      clients[0].createWallet('wallet name', 'creator', 1, 2, {
        network: 'testnet'
      }, function(err, secret) {
        should.exist(err);
        err.should.be.an.instanceOf(Errors.CONNECTION_ERROR);
        request.restore();
        done();
      });
    });
  });

  describe('Build & sign txs', function() {
    var masterPrivateKey = 'tprv8ZgxMBicQKsPdPLE72pfSo7CvzTsWddGHdwSuMNrcerr8yQZKdaPXiRtP9Ew8ueSe9M7jS6RJsp4DiAVS2xmyxcCC9kZV6X1FMsX7EQX2R5';
    var derivedPrivateKey = {
      'BIP44': new Bitcore.HDPrivateKey(masterPrivateKey).derive("m/44'/1'/0'").toString(),
      'BIP45': new Bitcore.HDPrivateKey(masterPrivateKey).derive("m/45'").toString(),
      'BIP48': new Bitcore.HDPrivateKey(masterPrivateKey).derive("m/48'/1'/0'").toString(),
    };

    describe('#buildTx', function() {
      it('should build a tx correctly (BIP44)', function() {
        var toAddress = 'msj42CCGruhRsFrGATiUuh25dtxYtnpbTx';
        var changeAddress = 'msj42CCGruhRsFrGATiUuh25dtxYtnpbTx';

        var publicKeyRing = [{
          xPubKey: new Bitcore.HDPublicKey(derivedPrivateKey['BIP44']),
        }];

        var utxos = helpers.generateUtxos('P2PKH', publicKeyRing, 'm/1/0', 1, [1000, 2000]);
        var txp = {
          version: '2.0.0',
          inputs: utxos,
          toAddress: toAddress,
          amount: 1200,
          changeAddress: {
            address: changeAddress
          },
          requiredSignatures: 1,
          outputOrder: [0, 1],
          fee: 10050,
          derivationStrategy: 'BIP44',
          addressType: 'P2PKH',
        };
        var t = Client.buildTx(txp);
        var bitcoreError = t.getSerializationError({
          disableIsFullySigned: true,
          disableSmallFees: true,
          disableLargeFees: true,
        });

        should.not.exist(bitcoreError);
        t.getFee().should.equal(10050);
      });
      it('should build a tx correctly (BIP48)', function() {
        var toAddress = 'msj42CCGruhRsFrGATiUuh25dtxYtnpbTx';
        var changeAddress = 'msj42CCGruhRsFrGATiUuh25dtxYtnpbTx';

        var publicKeyRing = [{
          xPubKey: new Bitcore.HDPublicKey(derivedPrivateKey['BIP48']),
        }];

        var utxos = helpers.generateUtxos('P2PKH', publicKeyRing, 'm/1/0', 1, [1000, 2000]);
        var txp = {
          version: '2.0.0',
          inputs: utxos,
          toAddress: toAddress,
          amount: 1200,
          changeAddress: {
            address: changeAddress
          },
          requiredSignatures: 1,
          outputOrder: [0, 1],
          fee: 10050,
          derivationStrategy: 'BIP48',
          addressType: 'P2PKH',
        };
        var t = Client.buildTx(txp);
        var bitcoreError = t.getSerializationError({
          disableIsFullySigned: true,
          disableSmallFees: true,
          disableLargeFees: true,
        });

        should.not.exist(bitcoreError);
        t.getFee().should.equal(10050);
      });
      it('should build a legacy (v1.*) tx correctly', function() {
        var toAddress = 'msj42CCGruhRsFrGATiUuh25dtxYtnpbTx';
        var changeAddress = 'msj42CCGruhRsFrGATiUuh25dtxYtnpbTx';

        var publicKeyRing = [{
          xPubKey: new Bitcore.HDPublicKey(derivedPrivateKey['BIP45']),
        }];

        var utxos = helpers.generateUtxos('P2SH', publicKeyRing, 'm/2147483647/0/0', 1, [1000, 2000]);
        var txp = {
          version: '1.0.1',
          inputs: utxos,
          toAddress: toAddress,
          amount: 1200,
          changeAddress: {
            address: changeAddress
          },
          requiredSignatures: 1,
          outputOrder: [0, 1],
          feePerKb: 40000,
          fee: 10050,
          derivationStrategy: 'BIP45',
          addressType: 'P2SH',
        };
        var t = Client.buildTx(txp);
        var bitcoreError = t.getSerializationError({
          disableIsFullySigned: true,
          disableSmallFees: true,
          disableLargeFees: true,
        });

        should.not.exist(bitcoreError);
        t.getFee().should.equal(40000);
      });
      it('should protect from creating excessive fee', function() {
        var toAddress = 'msj42CCGruhRsFrGATiUuh25dtxYtnpbTx';
        var changeAddress = 'msj42CCGruhRsFrGATiUuh25dtxYtnpbTx';

        var publicKeyRing = [{
          xPubKey: new Bitcore.HDPublicKey(derivedPrivateKey['BIP44']),
        }];

        var utxos = helpers.generateUtxos('P2PKH', publicKeyRing, 'm/1/0', 1, [1, 2]);
        var txp = {
          inputs: utxos,
          toAddress: toAddress,
          amount: 1.5e8,
          changeAddress: {
            address: changeAddress
          },
          requiredSignatures: 1,
          outputOrder: [0, 1],
          fee: 1.2e8,
          derivationStrategy: 'BIP44',
          addressType: 'P2PKH',
        };

        var x = Utils.newBitcoreTransaction;

        Utils.newBitcoreTransaction = function() {
          return {
            from: sinon.stub(),
            to: sinon.stub(),
            change: sinon.stub(),
            outputs: [{
              satoshis: 1000,
            }],
            fee: sinon.stub(),
          }
        };

        (function() {
          var t = Client.buildTx(txp);
        }).should.throw('Illegal State');

        Utils.newBitcoreTransaction = x;
      });
      it('should build a tx with multiple outputs', function() {
        var toAddress = 'msj42CCGruhRsFrGATiUuh25dtxYtnpbTx';
        var changeAddress = 'msj42CCGruhRsFrGATiUuh25dtxYtnpbTx';

        var publicKeyRing = [{
          xPubKey: new Bitcore.HDPublicKey(derivedPrivateKey['BIP44']),
        }];

        var utxos = helpers.generateUtxos('P2PKH', publicKeyRing, 'm/1/0', 1, [1000, 2000]);
        var txp = {
          inputs: utxos,
          type: 'multiple_outputs',
          outputs: [{
            toAddress: toAddress,
            amount: 800,
            message: 'first output'
          }, {
            toAddress: toAddress,
            amount: 900,
            message: 'second output'
          }],
          changeAddress: {
            address: changeAddress
          },
          requiredSignatures: 1,
          outputOrder: [0, 1, 2],
          fee: 10000,
          derivationStrategy: 'BIP44',
          addressType: 'P2PKH',
        };
        var t = Client.buildTx(txp);
        var bitcoreError = t.getSerializationError({
          disableIsFullySigned: true,
        });
        should.not.exist(bitcoreError);
      });

      it('should build a tx with provided output scripts', function() {
        var toAddress = 'msj42CCGruhRsFrGATiUuh25dtxYtnpbTx';
        var changeAddress = 'msj42CCGruhRsFrGATiUuh25dtxYtnpbTx';

        var publicKeyRing = [{
          xPubKey: new Bitcore.HDPublicKey(derivedPrivateKey['BIP44']),
        }];

        var utxos = helpers.generateUtxos('P2PKH', publicKeyRing, 'm/1/0', 1, [0.001]);
        var txp = {
          inputs: utxos,
          type: 'external',
          outputs: [{
            "toAddress": "18433T2TSgajt9jWhcTBw4GoNREA6LpX3E",
            "amount": 700,
            "script": "512103ffffffffffffffffffffffffffffffffffffffffffffffffffffffffffffffff210314a96cd6f5a20826070173fe5b7e9797f21fc8ca4a55bcb2d2bde99f55dd352352ae"
          }, {
            "amount": 600,
            "script": "76a9144d5bd54809f846dc6b1a14cbdd0ac87a3c66f76688ac"
          }, {
            "amount": 0,
            "script": "6a1e43430102fa9213bc243af03857d0f9165e971153586d3915201201201210"
          }],
          changeAddress: {
            address: changeAddress
          },
          requiredSignatures: 1,
          outputOrder: [0, 1, 2, 3],
          fee: 10000,
          derivationStrategy: 'BIP44',
          addressType: 'P2PKH',
        };
        var t = Client.buildTx(txp);
        var bitcoreError = t.getSerializationError({
          disableIsFullySigned: true,
        });
        should.not.exist(bitcoreError);
        t.outputs.length.should.equal(4);
        t.outputs[0].script.toHex().should.equal(txp.outputs[0].script);
        t.outputs[0].satoshis.should.equal(txp.outputs[0].amount);
        t.outputs[1].script.toHex().should.equal(txp.outputs[1].script);
        t.outputs[1].satoshis.should.equal(txp.outputs[1].amount);
        t.outputs[2].script.toHex().should.equal(txp.outputs[2].script);
        t.outputs[2].satoshis.should.equal(txp.outputs[2].amount);
        var changeScript = Bitcore.Script.fromAddress(txp.changeAddress.address).toHex();
        t.outputs[3].script.toHex().should.equal(changeScript);
      });
      it('should fail if provided output has no either toAddress or script', function() {
        var toAddress = 'msj42CCGruhRsFrGATiUuh25dtxYtnpbTx';
        var changeAddress = 'msj42CCGruhRsFrGATiUuh25dtxYtnpbTx';

        var publicKeyRing = [{
          xPubKey: new Bitcore.HDPublicKey(derivedPrivateKey['BIP44']),
        }];

        var utxos = helpers.generateUtxos('P2PKH', publicKeyRing, 'm/1/0', 1, [0.001]);
        var txp = {
          inputs: utxos,
          type: 'external',
          outputs: [{
            "amount": 700,
          }, {
            "amount": 600,
            "script": "76a9144d5bd54809f846dc6b1a14cbdd0ac87a3c66f76688ac"
          }, {
            "amount": 0,
            "script": "6a1e43430102fa9213bc243af03857d0f9165e971153586d3915201201201210"
          }],
          changeAddress: {
            address: changeAddress
          },
          requiredSignatures: 1,
          outputOrder: [0, 1, 2, 3],
          fee: 10000,
          derivationStrategy: 'BIP44',
          addressType: 'P2PKH',
        };
        (function() {
          var t = Client.buildTx(txp);
        }).should.throw('Output should have either toAddress or script specified');

        txp.outputs[0].toAddress = "18433T2TSgajt9jWhcTBw4GoNREA6LpX3E";
        var t = Client.buildTx(txp);
        var bitcoreError = t.getSerializationError({
          disableIsFullySigned: true,
        });
        should.not.exist(bitcoreError);

        delete txp.outputs[0].toAddress;
        txp.outputs[0].script = "512103ffffffffffffffffffffffffffffffffffffffffffffffffffffffffffffffff210314a96cd6f5a20826070173fe5b7e9797f21fc8ca4a55bcb2d2bde99f55dd352352ae";
        t = Client.buildTx(txp);
        var bitcoreError = t.getSerializationError({
          disableIsFullySigned: true,
        });
        should.not.exist(bitcoreError);
      });
    });

    describe('#signTxp', function() {
      it('should sign BIP45 P2SH correctly', function() {
        var toAddress = 'msj42CCGruhRsFrGATiUuh25dtxYtnpbTx';
        var changeAddress = 'msj42CCGruhRsFrGATiUuh25dtxYtnpbTx';

        var publicKeyRing = [{
          xPubKey: new Bitcore.HDPublicKey(derivedPrivateKey['BIP45']),
        }];

        var utxos = helpers.generateUtxos('P2SH', publicKeyRing, 'm/2147483647/0/0', 1, [1000, 2000]);
        var txp = {
          inputs: utxos,
          toAddress: toAddress,
          amount: 1200,
          changeAddress: {
            address: changeAddress
          },
          requiredSignatures: 1,
          outputOrder: [0, 1],
          fee: 10000,
          derivationStrategy: 'BIP45',
          addressType: 'P2SH',
        };
        var signatures = Client.signTxp(txp, derivedPrivateKey['BIP45']);
        signatures.length.should.be.equal(utxos.length);
      });
      it('should sign BIP44 P2PKH correctly', function() {
        var toAddress = 'msj42CCGruhRsFrGATiUuh25dtxYtnpbTx';
        var changeAddress = 'msj42CCGruhRsFrGATiUuh25dtxYtnpbTx';

        var publicKeyRing = [{
          xPubKey: new Bitcore.HDPublicKey(derivedPrivateKey['BIP44']),
        }];

        var utxos = helpers.generateUtxos('P2PKH', publicKeyRing, 'm/1/0', 1, [1000, 2000]);
        var txp = {
          inputs: utxos,
          toAddress: toAddress,
          amount: 1200,
          changeAddress: {
            address: changeAddress
          },
          requiredSignatures: 1,
          outputOrder: [0, 1],
          fee: 10000,
          derivationStrategy: 'BIP44',
          addressType: 'P2PKH',
        };
        var signatures = Client.signTxp(txp, derivedPrivateKey['BIP44']);
        signatures.length.should.be.equal(utxos.length);
      });
      it('should sign multiple-outputs proposal correctly', function() {
        var toAddress = 'msj42CCGruhRsFrGATiUuh25dtxYtnpbTx';
        var changeAddress = 'msj42CCGruhRsFrGATiUuh25dtxYtnpbTx';

        var publicKeyRing = [{
          xPubKey: new Bitcore.HDPublicKey(derivedPrivateKey['BIP44']),
        }];

        var utxos = helpers.generateUtxos('P2PKH', publicKeyRing, 'm/1/0', 1, [1000, 2000]);
        var txp = {
          inputs: utxos,
          type: 'multiple_outputs',
          outputs: [{
            toAddress: toAddress,
            amount: 800,
            message: 'first output'
          }, {
            toAddress: toAddress,
            amount: 900,
            message: 'second output'
          }],
          changeAddress: {
            address: changeAddress
          },
          requiredSignatures: 1,
          outputOrder: [0, 1, 2],
          fee: 10000,
          derivationStrategy: 'BIP44',
          addressType: 'P2PKH',
        };
        var signatures = Client.signTxp(txp, derivedPrivateKey['BIP44']);
        signatures.length.should.be.equal(utxos.length);
      });
      it('should sign proposal with provided output scripts correctly', function() {
        var toAddress = 'msj42CCGruhRsFrGATiUuh25dtxYtnpbTx';
        var changeAddress = 'msj42CCGruhRsFrGATiUuh25dtxYtnpbTx';

        var publicKeyRing = [{
          xPubKey: new Bitcore.HDPublicKey(derivedPrivateKey['BIP44']),
        }];

        var utxos = helpers.generateUtxos('P2PKH', publicKeyRing, 'm/1/0', 1, [0.001]);
        var txp = {
          inputs: utxos,
          type: 'external',
          outputs: [{
            "amount": 700,
            "script": "512103ffffffffffffffffffffffffffffffffffffffffffffffffffffffffffffffff210314a96cd6f5a20826070173fe5b7e9797f21fc8ca4a55bcb2d2bde99f55dd352352ae"
          }, {
            "amount": 600,
            "script": "76a9144d5bd54809f846dc6b1a14cbdd0ac87a3c66f76688ac"
          }, {
            "amount": 0,
            "script": "6a1e43430102fa9213bc243af03857d0f9165e971153586d3915201201201210"
          }],
          changeAddress: {
            address: changeAddress
          },
          requiredSignatures: 1,
          outputOrder: [0, 1, 2, 3],
          fee: 10000,
          derivationStrategy: 'BIP44',
          addressType: 'P2PKH',
        };
        var signatures = Client.signTxp(txp, derivedPrivateKey['BIP44']);
        signatures.length.should.be.equal(utxos.length);
      });
    });
  });

  describe('Wallet secret round trip', function() {
    it('should create secret and parse secret', function() {
      var i = 0;
      while (i++ < 100) {
        var walletId = Uuid.v4();
        var walletPrivKey = new Bitcore.PrivateKey();
        var network = i % 2 == 0 ? 'testnet' : 'livenet';
        var secret = Client._buildSecret(walletId, walletPrivKey, network);
        var result = Client.parseSecret(secret);
        result.walletId.should.equal(walletId);
        result.walletPrivKey.toString().should.equal(walletPrivKey.toString());
        result.network.should.equal(network);
      };
    });
    it('should fail on invalid secret', function() {
      (function() {
        Client.parseSecret('invalidSecret');
      }).should.throw('Invalid secret');
    });

    it('should create secret and parse secret from string ', function() {
      var walletId = Uuid.v4();
      var walletPrivKey = new Bitcore.PrivateKey();
      var network = 'testnet';
      var secret = Client._buildSecret(walletId, walletPrivKey.toString(), network);
      var result = Client.parseSecret(secret);
      result.walletId.should.equal(walletId);
      result.walletPrivKey.toString().should.equal(walletPrivKey.toString());
      result.network.should.equal(network);
    });
  });

  describe('Notification polling', function() {
    var clock, interval;
    beforeEach(function() {
      clock = sinon.useFakeTimers(1234000, 'Date');
    });
    afterEach(function() {
      clock.restore();
    });
    it('should fetch notifications at intervals', function(done) {
      helpers.createAndJoinWallet(clients, 2, 2, function() {
        clients[0].on('notification', function(data) {
          notifications.push(data);
        });

        var notifications = [];
        clients[0]._fetchLatestNotifications(5, function() {
          _.pluck(notifications, 'type').should.deep.equal(['NewCopayer', 'WalletComplete']);
          clock.tick(2000);
          notifications = [];
          clients[0]._fetchLatestNotifications(5, function() {
            notifications.length.should.equal(0);
            clock.tick(2000);
            clients[1].createAddress(function(err, x) {
              should.not.exist(err);
              clients[0]._fetchLatestNotifications(5, function() {
                _.pluck(notifications, 'type').should.deep.equal(['NewAddress']);
                clock.tick(2000);
                notifications = [];
                clients[0]._fetchLatestNotifications(5, function() {
                  notifications.length.should.equal(0);
                  clients[1].createAddress(function(err, x) {
                    should.not.exist(err);
                    clock.tick(60 * 1000);
                    clients[0]._fetchLatestNotifications(5, function() {
                      notifications.length.should.equal(0);
                      done();
                    });
                  });
                });
              });
            });
          });
        });
      });
    });
  });

  describe('Wallet Creation', function() {
    it('should check balance in a 1-1 ', function(done) {
      helpers.createAndJoinWallet(clients, 1, 1, function() {
        clients[0].getBalance({}, function(err, balance) {
          should.not.exist(err);
          balance.totalAmount.should.equal(0);
          balance.availableAmount.should.equal(0);
          balance.lockedAmount.should.equal(0);
          balance.totalBytesToSendMax.should.equal(0);
          done();
        })
      });
    });
    it('should be able to complete wallet in copayer that joined later', function(done) {
      helpers.createAndJoinWallet(clients, 2, 3, function() {
        clients[0].getBalance({}, function(err, x) {
          should.not.exist(err);
          clients[1].getBalance({}, function(err, x) {
            should.not.exist(err);
            clients[2].getBalance({}, function(err, x) {
              should.not.exist(err);
              done();
            })
          })
        })
      });
    });
    it('should fire event when wallet is complete', function(done) {
      var checks = 0;
      clients[0].on('walletCompleted', function(wallet) {
        wallet.name.should.equal('wallet name');
        wallet.status.should.equal('complete');
        clients[0].isComplete().should.equal(true);
        clients[0].credentials.isComplete().should.equal(true);
        if (++checks == 2) done();
      });
      clients[0].createWallet('wallet name', 'creator', 2, 2, {
        network: 'testnet'
      }, function(err, secret) {
        should.not.exist(err);
        clients[0].isComplete().should.equal(false);
        clients[0].credentials.isComplete().should.equal(false);
        clients[1].joinWallet(secret, 'guest', {}, function(err) {
          should.not.exist(err);
          clients[0].openWallet(function(err, walletStatus) {
            should.not.exist(err);
            should.exist(walletStatus);
            _.difference(_.pluck(walletStatus.copayers, 'name'), ['creator', 'guest']).length.should.equal(0);
            if (++checks == 2) done();
          });
        });
      });
    });

    it('should fill wallet info in a incomplete wallets', function(done) {
      clients[0].seedFromRandomWithMnemonic();
      clients[0].createWallet('XXX', 'creator', 2, 3, {}, function(err, secret) {
        should.not.exist(err);
        clients[1].seedFromMnemonic(clients[0].getMnemonic());
        clients[1].openWallet(function(err) {
          clients[1].credentials.walletName.should.equal('XXX');
          clients[1].credentials.m.should.equal(2);
          clients[1].credentials.n.should.equal(3);
          should.not.exist(err);
          done();
        });
      });
    });

    it('should not allow to join a full wallet ', function(done) {
      helpers.createAndJoinWallet(clients, 2, 2, function(w) {
        should.exist(w.secret);
        clients[4].joinWallet(w.secret, 'copayer', {}, function(err, result) {
          err.should.be.an.instanceOf(Errors.WALLET_FULL);
          done();
        });
      });
    });
    it('should fail with an invalid secret', function(done) {
      // Invalid
      clients[0].joinWallet('dummy', 'copayer', {}, function(err, result) {
        err.message.should.contain('Invalid secret');
        // Right length, invalid char for base 58
        clients[0].joinWallet('DsZbqNQQ9LrTKU8EknR7gFKyCQMPg2UUHNPZ1BzM5EbJwjRZaUNBfNtdWLluuFc0f7f7sTCkh7T', 'copayer', {}, function(err, result) {
          err.message.should.contain('Invalid secret');
          done();
        });
      });
    });
    it('should fail with an unknown secret', function(done) {
      // Unknown walletId
      var oldSecret = '3bJKRn1HkQTpwhVaJMaJ22KwsjN24ML9uKfkSrP7iDuq91vSsTEygfGMMpo6kWLp1pXG9wZSKcT';
      clients[0].joinWallet(oldSecret, 'copayer', {}, function(err, result) {
        err.should.be.an.instanceOf(Errors.WALLET_NOT_FOUND);
        done();
      });
    });

    it('should detect wallets with bad signatures', function(done) {
      // Do not complete clients[1] pkr
      var openWalletStub = sinon.stub(clients[1], 'openWallet').yields();

      helpers.createAndJoinWallet(clients, 2, 3, function() {
        helpers.tamperResponse([clients[0], clients[1]], 'get', '/v1/wallets/', {}, function(status) {
          status.wallet.copayers[0].xPubKey = status.wallet.copayers[1].xPubKey;
        }, function() {
          openWalletStub.restore();
          clients[1].openWallet(function(err, x) {
            err.should.be.an.instanceOf(Errors.SERVER_COMPROMISED);
            done();
          });
        });
      });
    });

    it('should detect wallets with missing signatures', function(done) {
      // Do not complete clients[1] pkr
      var openWalletStub = sinon.stub(clients[1], 'openWallet').yields();

      helpers.createAndJoinWallet(clients, 2, 3, function() {
        helpers.tamperResponse([clients[0], clients[1]], 'get', '/v1/wallets/', {}, function(status) {
          delete status.wallet.copayers[1].xPubKey;
        }, function() {
          openWalletStub.restore();
          clients[1].openWallet(function(err, x) {
            err.should.be.an.instanceOf(Errors.SERVER_COMPROMISED);
            done();
          });
        });
      });
    });

    it('should detect wallets missing callers pubkey', function(done) {
      // Do not complete clients[1] pkr
      var openWalletStub = sinon.stub(clients[1], 'openWallet').yields();

      helpers.createAndJoinWallet(clients, 2, 3, function() {
        helpers.tamperResponse([clients[0], clients[1]], 'get', '/v1/wallets/', {}, function(status) {
          // Replace caller's pubkey
          status.wallet.copayers[1].xPubKey = (new Bitcore.HDPrivateKey()).publicKey;
          // Add a correct signature
          status.wallet.copayers[1].xPubKeySignature = Utils.signMessage(
            status.wallet.copayers[1].xPubKey.toString(),
            clients[0].credentials.walletPrivKey
          );
        }, function() {
          openWalletStub.restore();
          clients[1].openWallet(function(err, x) {
            err.should.be.an.instanceOf(Errors.SERVER_COMPROMISED);
            done();
          });
        });
      });
    });
    it('should perform a dry join without actually joining', function(done) {
      clients[0].createWallet('wallet name', 'creator', 1, 2, {}, function(err, secret) {
        should.not.exist(err);
        should.exist(secret);
        clients[1].joinWallet(secret, 'dummy', {
          dryRun: true
        }, function(err, wallet) {
          should.not.exist(err);
          should.exist(wallet);
          wallet.status.should.equal('pending');
          wallet.copayers.length.should.equal(1);
          done();
        });
      });
    });

    it('should return wallet status even if wallet is not yet complete', function(done) {
      clients[0].createWallet('wallet name', 'creator', 1, 2, {
        network: 'testnet'
      }, function(err, secret) {
        should.not.exist(err);
        should.exist(secret);

        clients[0].getStatus({}, function(err, status) {
          should.not.exist(err);
          should.exist(status);
          status.wallet.status.should.equal('pending');
          should.exist(status.wallet.secret);
          status.wallet.secret.should.equal(secret);
          done();
        });
      });
    });
    it('should return status using v2 version', function(done) {
      clients[0].createWallet('wallet name', 'creator', 1, 1, {
        network: 'testnet'
      }, function(err, secret) {
        should.not.exist(err);
        clients[0].getStatus({}, function(err, status) {
          should.not.exist(err);
          should.not.exist(status.wallet.publicKeyRing);
          status.wallet.status.should.equal('complete');
          done();
        });
      });
    });
    it('should return extended status using v2 version', function(done) {
      clients[0].createWallet('wallet name', 'creator', 1, 1, {
        network: 'testnet'
      }, function(err, secret) {
        should.not.exist(err);
        clients[0].getStatus({
          includeExtendedInfo: true
        }, function(err, status) {
          should.not.exist(err);
          status.wallet.publicKeyRing.length.should.equal(1);
          status.wallet.status.should.equal('complete');
          done();
        });
      });
    });

    it('should store walletPrivKey', function(done) {
      clients[0].createWallet('wallet name', 'creator', 1, 1, {
        network: 'testnet'
      }, function(err) {

        var key = clients[0].credentials.walletPrivKey;
        should.not.exist(err);
        clients[0].getStatus({
          includeExtendedInfo: true
        }, function(err, status) {
          should.not.exist(err);
          status.wallet.publicKeyRing.length.should.equal(1);
          status.wallet.status.should.equal('complete');
          var key2 = status.customData.walletPrivKey;
          key2.should.be.equal(key2);
          done();
        });
      });
    });

    it('should set walletPrivKey from BWS', function(done) {
      clients[0].createWallet('wallet name', 'creator', 1, 1, {
        network: 'testnet'
      }, function(err) {

        var wkey = clients[0].credentials.walletPrivKey;
        var skey = clients[0].credentials.sharedEncryptingKey;
        delete clients[0].credentials.walletPrivKey;
        delete clients[0].credentials.sharedEncryptingKey;
        should.not.exist(err);
        clients[0].getStatus({
          includeExtendedInfo: true
        }, function(err, status) {
          should.not.exist(err);
          clients[0].credentials.walletPrivKey.should.equal(wkey);
          clients[0].credentials.sharedEncryptingKey.should.equal(skey);
          done();
        });
      });
    });

    it('should prepare wallet with external xpubkey', function(done) {
      var client = helpers.newClient(app);
      client.seedFromExtendedPublicKey('xpub661MyMwAqRbcGVyYUcHbZi9KNhN9Tdj8qHi9ZdoUXP1VeKiXDGGrE9tSoJKYhGFE2rimteYdwvoP6e87zS5LsgcEvsvdrpPBEmeWz9EeAUq', 'ledger', '1a1f001a1f001a1f001a1f001a1f001a1f001a1f001a1f001a1f001a1f001a1f001a1f001a1f001a1f001a1f001a1f001a1f001a1f001a1f001a1f001a1f001a1f001a1f001a1f001a1f001a1f001a1f001a1f001a1f001a1f001a1f001a1f00', {
        account: 1,
        derivationStrategy: 'BIP48',
      });
      client.isPrivKeyExternal().should.equal(true);
      client.credentials.account.should.equal(1);
      client.credentials.derivationStrategy.should.equal('BIP48');
      client.credentials.requestPrivKey.should.equal('36a4504f0c6651db30484c2c128304a7ea548ef5935f19ed6af99db8000c75a4');
      client.credentials.personalEncryptingKey.should.equal('wYI1597BfOv06NI6Uye3tA==');
      client.getPrivKeyExternalSourceName().should.equal('ledger');
      done();
    });

    it('should create a 1-1 wallet with random mnemonic', function(done) {
      clients[0].seedFromRandomWithMnemonic();
      clients[0].createWallet('wallet name', 'creator', 1, 1, {
          network: 'livenet'
        },
        function(err) {
          should.not.exist(err);
          clients[0].openWallet(function(err) {
            should.not.exist(err);
            should.not.exist(err);
            clients[0].credentials.network.should.equal('livenet');
            clients[0].getMnemonic().split(' ').length.should.equal(12);
            done();
          });
        });
    });

    it('should create a 1-1 wallet with given mnemonic', function(done) {
      var words = 'forget announce travel fury farm alpha chaos choice talent sting eagle supreme';
      clients[0].seedFromMnemonic(words);
      clients[0].createWallet('wallet name', 'creator', 1, 1, {
          network: 'livenet',
          derivationStrategy: 'BIP48',
        },
        function(err) {
          should.not.exist(err);
          clients[0].openWallet(function(err) {
            should.not.exist(err);
            should.not.exist(clients[0].getMnemonic()); // mnemonics are *not* stored
            clients[0].credentials.xPrivKey.should.equal('xprv9s21ZrQH143K4X2frJxRmGsmef9UfXhmfL4hdTGLm5ruSX46gekuSTspJX63d5nEi9q2wqUgg4KZ4yhSPy13CzVezAH6t6gCox1DN2hXV3L')
            done();
          });
        });
    });

    it('should create a 2-3 wallet with given mnemonic', function(done) {
      var words = 'forget announce travel fury farm alpha chaos choice talent sting eagle supreme';
      clients[0].seedFromMnemonic(words);
      clients[0].createWallet('wallet name', 'creator', 2, 3, {
          network: 'livenet'
        },
        function(err, secret) {
          should.not.exist(err);
          should.exist(secret);
          clients[0].openWallet(function(err) {
            should.not.exist(err);
            should.not.exist(clients[0].getMnemonic()); // mnemonics are *not* stored
            clients[0].credentials.xPrivKey.should.equal('xprv9s21ZrQH143K4X2frJxRmGsmef9UfXhmfL4hdTGLm5ruSX46gekuSTspJX63d5nEi9q2wqUgg4KZ4yhSPy13CzVezAH6t6gCox1DN2hXV3L')
            done();
          });
        });
    });
  });

  describe('Network fees', function() {
    it('should get current fee levels', function(done) {
      blockchainExplorerMock.setFeeLevels({
        1: 40000,
        3: 20000,
        10: 18000,
      });
      clients[0].credentials = {};
      clients[0].getFeeLevels('livenet', function(err, levels) {
        should.not.exist(err);
        should.exist(levels);
        _.difference(['priority', 'normal', 'economy'], _.pluck(levels, 'level')).should.be.empty;
        done();
      });
    });
  });

  describe('Version', function() {
    it('should get version of bws', function(done) {
      clients[0].credentials = {};
      clients[0].getVersion(function(err, version) {
        if (err) {
          // if bws is older version without getVersion support
          err.code.should.equal('NOT_FOUND');
        } else {
          // if bws is up-to-date
          should.exist(version);
          should.exist(version.serviceVersion);
          version.serviceVersion.should.contain('bws-');
        }
        done();
      });
    });
  });

  describe('Preferences', function() {
    it('should save and retrieve preferences', function(done) {
      helpers.createAndJoinWallet(clients, 1, 1, function() {
        clients[0].getPreferences(function(err, preferences) {
          should.not.exist(err);
          preferences.should.be.empty;
          clients[0].savePreferences({
            email: 'dummy@dummy.com'
          }, function(err) {
            should.not.exist(err);
            clients[0].getPreferences(function(err, preferences) {
              should.not.exist(err);
              should.exist(preferences);
              preferences.email.should.equal('dummy@dummy.com');
              done();
            });
          });
        });
      });
    });
  });

  describe('Fiat rates', function() {
    it('should get fiat exchange rate', function(done) {
      var now = Date.now();
      helpers.createAndJoinWallet(clients, 1, 1, function() {
        clients[0].getFiatRate({
          code: 'USD',
          ts: now,
        }, function(err, res) {
          should.not.exist(err);
          should.exist(res);
          res.ts.should.equal(now);
          should.not.exist(res.rate);
          done();
        });
      });
    });
  });

  describe('Push notifications', function() {
    it('should do a post request', function(done) {
      helpers.createAndJoinWallet(clients, 1, 1, function() {
        clients[0]._doRequest = sinon.stub().yields(null, {
          statusCode: 200,
        });
        clients[0].pushNotificationsSubscribe(function(err, res) {
          should.not.exist(err);
          should.exist(res);
          res.statusCode.should.be.equal(200);
          done();
        });
      });
    });

    it('should do a delete request', function(done) {
      helpers.createAndJoinWallet(clients, 1, 1, function() {
        clients[0]._doRequest = sinon.stub().yields(null);
        clients[0].pushNotificationsUnsubscribe(function(err) {
          should.not.exist(err);
          done();
        });
      });
    });
  });

  describe('Address Creation', function() {
    it('should be able to create address in 1-of-1 wallet', function(done) {
      helpers.createAndJoinWallet(clients, 1, 1, function() {
        clients[0].createAddress(function(err, x) {
          should.not.exist(err);
          should.exist(x.address);
          x.address.charAt(0).should.not.equal('2');
          done();
        });
      });
    });
    it('should be able to create address in all copayers in a 2-3 wallet', function(done) {
      this.timeout(5000);
      helpers.createAndJoinWallet(clients, 2, 3, function() {
        clients[0].createAddress(function(err, x) {
          should.not.exist(err);
          should.exist(x.address);
          x.address.charAt(0).should.equal('2');
          clients[1].createAddress(function(err, x) {
            should.not.exist(err);
            should.exist(x.address);
            clients[2].createAddress(function(err, x) {
              should.not.exist(err);
              should.exist(x.address);
              done();
            });
          });
        });
      });
    });
    it('should see balance on address created by others', function(done) {
      this.timeout(5000);
      helpers.createAndJoinWallet(clients, 2, 2, function(w) {
        clients[0].createAddress(function(err, x0) {
          should.not.exist(err);
          should.exist(x0.address);

          blockchainExplorerMock.setUtxo(x0, 10, w.m);
          clients[0].getBalance({}, function(err, bal0) {
            should.not.exist(err);
            bal0.totalAmount.should.equal(10 * 1e8);
            bal0.lockedAmount.should.equal(0);
            bal0.totalBytesToSendMax.should.be.within(300, 400);
            clients[1].getBalance({}, function(err, bal1) {
              bal1.totalAmount.should.equal(10 * 1e8);
              bal1.lockedAmount.should.equal(0);
              done();
            });
          });
        });
      });
    });
    it('should detect fake addresses', function(done) {
      helpers.createAndJoinWallet(clients, 1, 1, function() {
        helpers.tamperResponse(clients[0], 'post', '/v1/addresses/', {}, function(address) {
          address.address = '2N86pNEpREGpwZyHVC5vrNUCbF9nM1Geh4K';
        }, function() {
          clients[0].createAddress(function(err, x0) {
            err.should.be.an.instanceOf(Errors.SERVER_COMPROMISED);
            done();
          });
        });
      });
    });
    it('should detect fake public keys', function(done) {
      helpers.createAndJoinWallet(clients, 1, 1, function() {
        helpers.tamperResponse(clients[0], 'post', '/v1/addresses/', {}, function(address) {
          address.publicKeys = [
            '0322defe0c3eb9fcd8bc01878e6dbca7a6846880908d214b50a752445040cc5c54',
            '02bf3aadc17131ca8144829fa1883c1ac0a8839067af4bca47a90ccae63d0d8037'
          ];
        }, function() {
          clients[0].createAddress(function(err, x0) {
            err.should.be.an.instanceOf(Errors.SERVER_COMPROMISED);
            done();
          });
        });
      });
    });
    it('should be able to derive 25 addresses', function(done) {
      this.timeout(5000);
      var num = 25;
      helpers.createAndJoinWallet(clients, 1, 1, function() {
        function create(callback) {
          clients[0].createAddress({
            ignoreMaxGap: true
          }, function(err, x) {
            should.not.exist(err);
            should.exist(x.address);
            callback(err, x);
          });
        }

        var tasks = [];
        for (var i = 0; i < num; i++) {
          tasks.push(create);
        }

        async.parallel(tasks, function(err, results) {
          should.not.exist(err);
          results.length.should.equal(num);
          done();
        });
      });
    });
  });

  describe('Notifications', function() {
    var clock;
    beforeEach(function(done) {
      this.timeout(5000);
      clock = sinon.useFakeTimers(1234000, 'Date');
      helpers.createAndJoinWallet(clients, 2, 2, function() {
        clock.tick(25 * 1000);
        clients[0].createAddress(function(err, x) {
          should.not.exist(err);
          clock.tick(25 * 1000);
          clients[1].createAddress(function(err, x) {
            should.not.exist(err);
            done();
          });
        });
      });
    });
    afterEach(function() {
      clock.restore();
    });
    it('should receive notifications', function(done) {
      clients[0].getNotifications({}, function(err, notifications) {
        should.not.exist(err);
        notifications.length.should.equal(3);
        _.pluck(notifications, 'type').should.deep.equal(['NewCopayer', 'WalletComplete', 'NewAddress']);
        clients[0].getNotifications({
          lastNotificationId: _.last(notifications).id
        }, function(err, notifications) {
          should.not.exist(err);
          notifications.length.should.equal(0, 'should only return unread notifications');
          done();
        });
      });
    });
    it('should not receive old notifications', function(done) {
      clock.tick(61 * 1000); // more than 60 seconds
      clients[0].getNotifications({}, function(err, notifications) {
        should.not.exist(err);
        notifications.length.should.equal(0);
        done();
      });
    });
  });

  describe('Transaction Proposals Creation and Locked funds', function() {
    it('Should create proposal and get it', function(done) {
      helpers.createAndJoinWallet(clients, 2, 2, function(w) {
        clients[0].createAddress(function(err, x0) {
          should.not.exist(err);
          should.exist(x0.address);
          blockchainExplorerMock.setUtxo(x0, 1, 2);
          blockchainExplorerMock.setUtxo(x0, 1, 2);
          var opts = {
            amount: 30000,
            toAddress: 'n2TBMPzPECGUfcT2EByiTJ12TPZkhN2mN5',
            message: 'hello',
          };
          clients[0].sendTxProposal(opts, function(err, x) {
            should.not.exist(err);
            clients[0].getTx(x.id, function(err, x2) {
              should.not.exist(err);
              x2.creatorName.should.equal('creator');
              x2.message.should.equal('hello');
              x2.amount.should.equal(30000);
              x2.fee.should.equal(3720);
              x2.toAddress.should.equal('n2TBMPzPECGUfcT2EByiTJ12TPZkhN2mN5');
              x2.hasUnconfirmedInputs.should.equal(false);
              done();
            });
          });
        });
      });
    });

    it('Should create proposal with unconfirmed inputs', function(done) {
      helpers.createAndJoinWallet(clients, 2, 2, function(w) {
        clients[0].createAddress(function(err, x0) {
          should.not.exist(err);
          should.exist(x0.address);
          blockchainExplorerMock.setUtxo(x0, 1, 2, 0);
          var opts = {
            amount: 30000,
            toAddress: 'n2TBMPzPECGUfcT2EByiTJ12TPZkhN2mN5',
            message: 'hello',
          };
          clients[0].sendTxProposal(opts, function(err, x) {
            should.not.exist(err);
            clients[0].getTx(x.id, function(err, x2) {
              should.not.exist(err);
              x2.hasUnconfirmedInputs.should.equal(true);
              done();
            });
          });
        });
      });
    });

    it('Should fail to create proposal with insufficient funds', function(done) {
      helpers.createAndJoinWallet(clients, 2, 2, function(w) {
        clients[0].createAddress(function(err, x0) {
          should.not.exist(err);
          should.exist(x0.address);
          blockchainExplorerMock.setUtxo(x0, 1, 2);
          blockchainExplorerMock.setUtxo(x0, 1, 2);
          var opts = {
            amount: 300000000,
            toAddress: 'n2TBMPzPECGUfcT2EByiTJ12TPZkhN2mN5',
            message: 'hello 1-1',
          };
          clients[0].sendTxProposal(opts, function(err, x) {
            should.exist(err);
            err.should.be.an.instanceOf(Errors.INSUFFICIENT_FUNDS);
            done();
          });
        });
      });
    });
    it('Should fail to create proposal with insufficient funds for fee', function(done) {
      helpers.createAndJoinWallet(clients, 2, 2, function(w) {
        clients[0].createAddress(function(err, x0) {
          should.not.exist(err);
          should.exist(x0.address);
          blockchainExplorerMock.setUtxo(x0, 1, 2);
          blockchainExplorerMock.setUtxo(x0, 1, 2);
          var opts = {
            amount: 2 * 1e8 - 2000,
            toAddress: 'n2TBMPzPECGUfcT2EByiTJ12TPZkhN2mN5',
            message: 'hello 1-1',
          };
          clients[0].sendTxProposal(opts, function(err, x) {
            should.exist(err);
            err.should.be.an.instanceOf(Errors.INSUFFICIENT_FUNDS_FOR_FEE);
            opts.feePerKb = 2000;
            clients[0].sendTxProposal(opts, function(err, x) {
              should.not.exist(err);
              clients[0].getTx(x.id, function(err, x2) {
                should.not.exist(err);
                x2.fee.should.equal(1290);
                done();
              });
            });
          });
        });
      });
    });
    it('Should lock and release funds through rejection', function(done) {
      helpers.createAndJoinWallet(clients, 2, 2, function(w) {
        clients[0].createAddress(function(err, x0) {
          should.not.exist(err);
          should.exist(x0.address);
          blockchainExplorerMock.setUtxo(x0, 1, 2);
          blockchainExplorerMock.setUtxo(x0, 1, 2);
          var opts = {
            amount: 120000000,
            toAddress: 'n2TBMPzPECGUfcT2EByiTJ12TPZkhN2mN5',
            message: 'hello 1-1',
          };
          clients[0].sendTxProposal(opts, function(err, x) {
            should.not.exist(err);

            clients[0].sendTxProposal(opts, function(err, y) {
              err.should.be.an.instanceOf(Errors.LOCKED_FUNDS);

              clients[0].rejectTxProposal(x, 'no', function(err, z) {
                should.not.exist(err);
                z.status.should.equal('rejected');
                clients[0].sendTxProposal(opts, function(err, x) {
                  should.not.exist(err);
                  done();
                });
              });
            });
          });
        });
      });
    });
    it('Should lock and release funds through removal', function(done) {
      helpers.createAndJoinWallet(clients, 2, 2, function(w) {
        clients[0].createAddress(function(err, x0) {
          should.not.exist(err);
          should.exist(x0.address);
          blockchainExplorerMock.setUtxo(x0, 1, 2);
          blockchainExplorerMock.setUtxo(x0, 1, 2);
          var opts = {
            amount: 120000000,
            toAddress: 'n2TBMPzPECGUfcT2EByiTJ12TPZkhN2mN5',
            message: 'hello 1-1',
          };
          clients[0].sendTxProposal(opts, function(err, x) {
            should.not.exist(err);

            clients[0].sendTxProposal(opts, function(err, y) {
              err.should.be.an.instanceOf(Errors.LOCKED_FUNDS);

              clients[0].removeTxProposal(x, function(err) {
                should.not.exist(err);

                clients[0].sendTxProposal(opts, function(err, x) {
                  should.not.exist(err);
                  done();
                });
              });
            });
          });
        });
      });
    });
    it('Should keep message and refusal texts', function(done) {
      helpers.createAndJoinWallet(clients, 2, 3, function(w) {
        clients[0].createAddress(function(err, x0) {
          should.not.exist(err);
          blockchainExplorerMock.setUtxo(x0, 10, 2);
          var opts = {
            amount: 10000,
            toAddress: 'n2TBMPzPECGUfcT2EByiTJ12TPZkhN2mN5',
            message: 'some message',
          };
          clients[0].sendTxProposal(opts, function(err, x) {
            should.not.exist(err);
            clients[1].rejectTxProposal(x, 'rejection comment', function(err, tx1) {
              should.not.exist(err);

              clients[2].getTxProposals({}, function(err, txs) {
                should.not.exist(err);
                txs[0].message.should.equal('some message');
                txs[0].actions[0].comment.should.equal('rejection comment');
                done();
              });
            });
          });
        });
      });
    });
    it('Should encrypt proposal message', function(done) {
      helpers.createAndJoinWallet(clients, 2, 3, function(w) {
        clients[0].createAddress(function(err, x0) {
          should.not.exist(err);
          blockchainExplorerMock.setUtxo(x0, 10, 2);
          var opts = {
            amount: 10000,
            toAddress: 'n2TBMPzPECGUfcT2EByiTJ12TPZkhN2mN5',
            message: 'some message',
          };
          var spy = sinon.spy(clients[0], '_doPostRequest');
          clients[0].sendTxProposal(opts, function(err, x) {
            should.not.exist(err);
            spy.calledOnce.should.be.true;
            JSON.stringify(spy.getCall(0).args).should.not.contain('some message');
            done();
          });
        });
      });
    });
    it('Should encrypt proposal refusal comment', function(done) {
      helpers.createAndJoinWallet(clients, 2, 3, function(w) {
        clients[0].createAddress(function(err, x0) {
          should.not.exist(err);
          blockchainExplorerMock.setUtxo(x0, 10, 2);
          var opts = {
            amount: 10000,
            toAddress: 'n2TBMPzPECGUfcT2EByiTJ12TPZkhN2mN5',
          };
          clients[0].sendTxProposal(opts, function(err, x) {
            should.not.exist(err);
            var spy = sinon.spy(clients[1], '_doPostRequest');
            clients[1].rejectTxProposal(x, 'rejection comment', function(err, tx1) {
              should.not.exist(err);
              spy.calledOnce.should.be.true;
              JSON.stringify(spy.getCall(0).args).should.not.contain('rejection comment');
              done();
            });
          });
        });
      });
    });
    it('should detect fake tx proposals (wrong signature)', function(done) {
      helpers.createAndJoinWallet(clients, 1, 1, function() {
        clients[0].createAddress(function(err, x0) {
          should.not.exist(err);
          blockchainExplorerMock.setUtxo(x0, 10, 1);
          var opts = {
            amount: 10000,
            toAddress: 'n2TBMPzPECGUfcT2EByiTJ12TPZkhN2mN5',
            message: 'hello',
          };
          clients[0].sendTxProposal(opts, function(err, x) {
            should.not.exist(err);

            helpers.tamperResponse(clients[0], 'get', '/v1/txproposals/', {}, function(txps) {
              txps[0].proposalSignature = '304402206e4a1db06e00068582d3be41cfc795dcf702451c132581e661e7241ef34ca19202203e17598b4764913309897d56446b51bc1dcd41a25d90fdb5f87a6b58fe3a6920';
            }, function() {
              clients[0].getTxProposals({}, function(err, txps) {
                should.exist(err);
                err.should.be.an.instanceOf(Errors.SERVER_COMPROMISED);
                done();
              });
            });
          });
        });
      });
    });

    it('should detect fake tx proposals (tampered amount)', function(done) {
      helpers.createAndJoinWallet(clients, 1, 1, function() {
        clients[0].createAddress(function(err, x0) {
          should.not.exist(err);
          blockchainExplorerMock.setUtxo(x0, 10, 1);
          var opts = {
            amount: 10000,
            toAddress: 'n2TBMPzPECGUfcT2EByiTJ12TPZkhN2mN5',
            message: 'hello',
          };
          clients[0].sendTxProposal(opts, function(err, x) {
            should.not.exist(err);

            helpers.tamperResponse(clients[0], 'get', '/v1/txproposals/', {}, function(txps) {
              txps[0].amount = 100000;
            }, function() {
              clients[0].getTxProposals({}, function(err, txps) {
                should.exist(err);
                err.should.be.an.instanceOf(Errors.SERVER_COMPROMISED);
                done();
              });
            });
          });
        });
      });
    });
    it('should detect fake tx proposals (change address not it wallet)', function(done) {
      helpers.createAndJoinWallet(clients, 1, 1, function() {
        clients[0].createAddress(function(err, x0) {
          should.not.exist(err);
          blockchainExplorerMock.setUtxo(x0, 10, 1);
          var opts = {
            amount: 10000,
            toAddress: 'n2TBMPzPECGUfcT2EByiTJ12TPZkhN2mN5',
            message: 'hello',
          };
          clients[0].sendTxProposal(opts, function(err, x) {
            should.not.exist(err);

            helpers.tamperResponse(clients[0], 'get', '/v1/txproposals/', {}, function(txps) {
              txps[0].changeAddress.address = 'n2tbmpzpecgufct2ebyitj12tpzkhn2mn5';
            }, function() {
              clients[0].getTxProposals({}, function(err, txps) {
                should.exist(err);
                err.should.be.an.instanceOf(Errors.SERVER_COMPROMISED);
                done();
              });
            });
          });
        });
      });
    });
    it('Should return only main addresses (case 1)', function(done) {
      helpers.createAndJoinWallet(clients, 1, 1, function(w) {
        clients[0].createAddress(function(err, x0) {
          should.not.exist(err);
          blockchainExplorerMock.setUtxo(x0, 1, 1);
          var opts = {
            amount: 10000000,
            toAddress: 'n2TBMPzPECGUfcT2EByiTJ12TPZkhN2mN5',
            message: 'hello 1-1',
          };
          clients[0].sendTxProposal(opts, function(err, x) {
            should.not.exist(err);
            clients[0].getMainAddresses({}, function(err, addr) {
              should.not.exist(err);
              addr.length.should.equal(1);
              done();
            });
          });
        });
      });
    });
    it('Should return only main addresses (case 2)', function(done) {
      helpers.createAndJoinWallet(clients, 1, 1, function(w) {
        clients[0].createAddress(function(err, x0) {
          should.not.exist(err);
          clients[0].createAddress(function(err, x0) {
            should.not.exist(err);
            clients[0].getMainAddresses({
              doNotVerify: true
            }, function(err, addr) {
              should.not.exist(err);
              addr.length.should.equal(2);
              done();
            });
          });
        });
      });
    });
    it('Should return UTXOs', function(done) {
      helpers.createAndJoinWallet(clients, 1, 1, function(w) {
        clients[0].getUtxos({}, function(err, utxos) {
          should.not.exist(err);
          utxos.length.should.equal(0);
          clients[0].createAddress(function(err, x0) {
            should.not.exist(err);
            should.exist(x0.address);
            blockchainExplorerMock.setUtxo(x0, 1, 1);
            clients[0].getUtxos({}, function(err, utxos) {
              should.not.exist(err);
              utxos.length.should.equal(1);
              done();
            });
          });
        });
      });
    });
    it('Should return UTXOs for specific addresses', function(done) {
      helpers.createAndJoinWallet(clients, 1, 1, function(w) {
        async.map(_.range(3), function(i, next) {
          clients[0].createAddress(function(err, x) {
            should.not.exist(err);
            should.exist(x.address);
            blockchainExplorerMock.setUtxo(x, 1, 1);
            next(null, x.address);
          });
        }, function(err, addresses) {
          var opts = {
            addresses: _.take(addresses, 2),
          };
          clients[0].getUtxos(opts, function(err, utxos) {
            should.not.exist(err);
            utxos.length.should.equal(2);
            _.sum(utxos, 'satoshis').should.equal(2 * 1e8);
            done();
          });

        });
      });
    });
  });

  describe('Payment Protocol', function() {
    var http;

    describe('Shared wallet', function() {

      beforeEach(function(done) {
        http = sinon.stub();
        http.yields(null, TestData.payProBuf);
        helpers.createAndJoinWallet(clients, 2, 2, function(w) {
          clients[0].createAddress(function(err, x0) {
            should.not.exist(err);
            should.exist(x0.address);
            blockchainExplorerMock.setUtxo(x0, 1, 2);
            blockchainExplorerMock.setUtxo(x0, 1, 2);
            var opts = {
              payProUrl: 'dummy',
            };
            clients[0].payProHttp = clients[1].payProHttp = http;

            clients[0].fetchPayPro(opts, function(err, paypro) {
              clients[0].sendTxProposal({
                toAddress: paypro.toAddress,
                amount: paypro.amount,
                message: paypro.memo,
                payProUrl: opts.payProUrl,
              }, function(err, x) {
                should.not.exist(err);
                done();
              });
            });
          });
        });
      });

      it('Should Create and Verify a Tx from PayPro', function(done) {

        clients[1].getTxProposals({}, function(err, txps) {
          should.not.exist(err);
          var tx = txps[0];
          // From the hardcoded paypro request
          tx.amount.should.equal(404500);
          tx.toAddress.should.equal('mjfjcbuYwBUdEyq2m7AezjCAR4etUBqyiE');
          tx.message.should.equal('Payment request for BitPay invoice CibEJJtG1t9H77KmM61E2t for merchant testCopay');
          tx.payProUrl.should.equal('dummy');
          done();
        });
      });

      it('Should Detect tampered PayPro Proposals at getTxProposals', function(done) {
        helpers.tamperResponse(clients[1], 'get', '/v1/txproposals/', {}, function(txps) {
          txps[0].amount++;
          // Generate the right signature (with client 0)
          var sig = clients[0]._computeProposalSignature(txps[0]);
          txps[0].proposalSignature = sig;

          return txps;
        }, function() {
          clients[1].getTxProposals({}, function(err, txps) {
            err.should.be.an.instanceOf(Errors.SERVER_COMPROMISED);
            done();
          });
        });
      });

      it('Should Detect tampered PayPro Proposals at signTx', function(done) {
        helpers.tamperResponse(clients[1], 'get', '/v1/txproposals/', {}, function(txps) {
          txps[0].amount++;
          // Generate the right signature (with client 0)
          var sig = clients[0]._computeProposalSignature(txps[0]);
          txps[0].proposalSignature = sig;
          return txps;
        }, function() {
          clients[1].getTxProposals({
            doNotVerify: true
          }, function(err, txps) {
            should.not.exist(err);
            clients[1].signTxProposal(txps[0], function(err, txps) {
              err.should.be.an.instanceOf(Errors.SERVER_COMPROMISED);
              done();
            });
          });
        });
      });

      it('Should handle broken paypro data', function(done) {
        http = sinon.stub();
        http.yields(null, 'a broken data');
        clients[0].payProHttp = http;
        var opts = {
          payProUrl: 'dummy',
        };
        clients[0].fetchPayPro(opts, function(err, paypro) {
          should.exist(err);
          err.message.should.contain('parse');
          done();
        });
      });

      it('Should ignore PayPro at getTxProposals if instructed', function(done) {
        http.yields(null, 'kaka');
        clients[1].doNotVerifyPayPro = true;
        clients[1].getTxProposals({}, function(err, txps) {
          should.not.exist(err);
          var tx = txps[0];
          // From the hardcoded paypro request
          tx.amount.should.equal(404500);
          tx.toAddress.should.equal('mjfjcbuYwBUdEyq2m7AezjCAR4etUBqyiE');
          tx.message.should.equal('Payment request for BitPay invoice CibEJJtG1t9H77KmM61E2t for merchant testCopay');
          tx.payProUrl.should.equal('dummy');
          done();
        });
      });

      it('Should ignore PayPro at signTxProposal if instructed', function(done) {
        http.yields(null, 'kaka');
        clients[1].doNotVerifyPayPro = true;
        clients[1].getTxProposals({}, function(err, txps) {
          should.not.exist(err);
          clients[1].signTxProposal(txps[0], function(err, txps) {
            should.not.exist(err);
            done();
          });
        });
      });

      it('Should send the "payment message" when last copayer sign', function(done) {
        clients[0].getTxProposals({}, function(err, txps) {
          should.not.exist(err);
          clients[0].signTxProposal(txps[0], function(err, xx, paypro) {
            should.not.exist(err);
            clients[1].signTxProposal(xx, function(err, yy, paypro) {
              should.not.exist(err);
              yy.status.should.equal('accepted');
              http.onCall(5).yields(null, TestData.payProAckBuf);

              clients[1].broadcastTxProposal(yy, function(err, zz, memo) {
                should.not.exist(err);
                var args = http.lastCall.args[0];
                args.method.should.equal('POST');
                args.body.length.should.be.within(440, 460);
                memo.should.equal('Transaction received by BitPay. Invoice will be marked as paid if the transaction is confirmed.');
                done();
              });
            });
          });
        });
      });

      it('Should send correct refund address', function(done) {
        clients[0].getTxProposals({}, function(err, txps) {
          should.not.exist(err);
          var changeAddress = txps[0].changeAddress.address;
          clients[0].signTxProposal(txps[0], function(err, xx, paypro) {
            should.not.exist(err);
            clients[1].signTxProposal(xx, function(err, yy, paypro) {
              should.not.exist(err);
              yy.status.should.equal('accepted');
              http.onCall(5).yields(null, TestData.payProAckBuf);

              clients[1].broadcastTxProposal(yy, function(err, zz, memo) {
                should.not.exist(err);
                var args = http.lastCall.args[0];
                var data = BitcorePayPro.Payment.decode(args.body);
                var pay = new BitcorePayPro();
                var p = pay.makePayment(data);
                var refund_to = p.get('refund_to');
                refund_to.length.should.equal(1);

                refund_to = refund_to[0];

                var amount = refund_to.get('amount')
                amount.low.should.equal(404500);
                amount.high.should.equal(0);
                var s = refund_to.get('script');
                s = new Bitcore.Script(s.buffer.slice(s.offset, s.limit));
                var addr = new Bitcore.Address.fromScript(s, 'testnet');
                addr.toString().should.equal(changeAddress);
                done();
              });
            });
          });
        });
      });

      it('Should send the signed tx in paypro', function(done) {
        clients[0].getTxProposals({}, function(err, txps) {
          should.not.exist(err);
          var changeAddress = txps[0].changeAddress.address;
          clients[0].signTxProposal(txps[0], function(err, xx, paypro) {
            should.not.exist(err);
            clients[1].signTxProposal(xx, function(err, yy, paypro) {
              should.not.exist(err);
              yy.status.should.equal('accepted');
              http.onCall(5).yields(null, TestData.payProAckBuf);

              clients[1].broadcastTxProposal(yy, function(err, zz, memo) {

                should.not.exist(err);
                var args = http.lastCall.args[0];
                var data = BitcorePayPro.Payment.decode(args.body);
                var pay = new BitcorePayPro();
                var p = pay.makePayment(data);
                var rawTx = p.get('transactions')[0].toBuffer();
                var tx = new Bitcore.Transaction(rawTx);
                var script = tx.inputs[0].script;
                script.isScriptHashIn().should.equal(true);
                done();
              });
            });
          });
        });
      });
    });

    describe('1-of-1 wallet', function() {
      beforeEach(function(done) {
        http = sinon.stub();
        http.yields(null, TestData.payProBuf);
        helpers.createAndJoinWallet(clients, 1, 1, function(w) {
          clients[0].createAddress(function(err, x0) {
            should.not.exist(err);
            should.exist(x0.address);
            blockchainExplorerMock.setUtxo(x0, 1, 2);
            blockchainExplorerMock.setUtxo(x0, 1, 2);
            var opts = {
              payProUrl: 'dummy',
            };
            clients[0].payProHttp = clients[1].payProHttp = http;

            clients[0].fetchPayPro(opts, function(err, paypro) {
              clients[0].sendTxProposal({
                toAddress: paypro.toAddress,
                amount: paypro.amount,
                message: paypro.memo,
                payProUrl: opts.payProUrl,
              }, function(err, x) {
                should.not.exist(err);
                done();
              });
            });
          });
        });
      });

      it('Should send correct refund address', function(done) {
        clients[0].getTxProposals({}, function(err, txps) {
          should.not.exist(err);
          var changeAddress = txps[0].changeAddress.address;
          clients[0].signTxProposal(txps[0], function(err, xx, paypro) {
            should.not.exist(err);
            xx.status.should.equal('accepted');
            http.onCall(5).yields(null, TestData.payProAckBuf);

            clients[0].broadcastTxProposal(xx, function(err, zz, memo) {
              should.not.exist(err);
              var args = http.lastCall.args[0];
              var data = BitcorePayPro.Payment.decode(args.body);
              var pay = new BitcorePayPro();
              var p = pay.makePayment(data);
              var refund_to = p.get('refund_to');
              refund_to.length.should.equal(1);

              refund_to = refund_to[0];

              var amount = refund_to.get('amount')
              amount.low.should.equal(404500);
              amount.high.should.equal(0);
              var s = refund_to.get('script');
              s = new Bitcore.Script(s.buffer.slice(s.offset, s.limit));
              var addr = new Bitcore.Address.fromScript(s, 'testnet');
              addr.toString().should.equal(changeAddress);
              done();
            });
          });
        });
      });

      it('Should send the signed tx in paypro', function(done) {
        clients[0].getTxProposals({}, function(err, txps) {
          should.not.exist(err);
          var changeAddress = txps[0].changeAddress.address;
          clients[0].signTxProposal(txps[0], function(err, xx, paypro) {
            should.not.exist(err);
            xx.status.should.equal('accepted');
            http.onCall(5).yields(null, TestData.payProAckBuf);

            clients[0].broadcastTxProposal(xx, function(err, zz, memo) {
              should.not.exist(err);
              var args = http.lastCall.args[0];
              var data = BitcorePayPro.Payment.decode(args.body);
              var pay = new BitcorePayPro();
              var p = pay.makePayment(data);
              var rawTx = p.get('transactions')[0].toBuffer();
              var tx = new Bitcore.Transaction(rawTx);
              var script = tx.inputs[0].script;
              script.isPublicKeyHashIn().should.equal(true);
              done();
            });
          });
        });
      });
    });
  });

  describe('Multiple output proposals', function() {
    var toAddress = 'n2TBMPzPECGUfcT2EByiTJ12TPZkhN2mN5';
    var opts = {
      type: 'multiple_outputs',
      message: 'hello',
      outputs: [{
        amount: 10000,
        toAddress: toAddress,
        message: 'world',
      }, {
        amount: 20000,
        toAddress: toAddress,
        message: null,
      }, {
        amount: 30000,
        toAddress: toAddress,
      }]
    };

    beforeEach(function(done) {
      var http = sinon.stub();
      http.yields(null, TestData.payProBuf);
      helpers.createAndJoinWallet(clients, 1, 1, function(w) {
        clients[0].createAddress(function(err, x0) {
          should.not.exist(err);
          should.exist(x0.address);
          blockchainExplorerMock.setUtxo(x0, 1, 1);
          clients[0].payProHttp = clients[1].payProHttp = http;
          done();
        });
      });
    });

    it('should support txs with no change address', function(done) {
      var opts2 = _.cloneDeep(opts);
      opts2.outputs.push({
        amount: 1e8 - _.sum(opts.outputs, 'amount') - 3650, // Fee for this tx
        toAddress: toAddress,
      });
      clients[0].sendTxProposal(opts2, function(err, txp) {
        should.not.exist(err);
        var t = Client.buildTx(txp);
        t.toObject().outputs.length.should.equal(opts2.outputs.length);
        should.not.exist(t.getChangeOutput());
        done();
      });
    });

    function doit(opts, doNotVerifyPayPro, doBroadcast, done) {
      clients[0].sendTxProposal(opts, function(err, x) {
        should.not.exist(err);
        clients[0].getTx(x.id, function(err, x2) {
          should.not.exist(err);
          x2.creatorName.should.equal('creator');
          x2.message.should.equal('hello');
          x2.fee.should.equal(3300);
          x2.outputs[0].toAddress.should.equal(toAddress);
          x2.outputs[0].amount.should.equal(10000);
          x2.outputs[0].message.should.equal('world');
          x2.outputs[1].toAddress.should.equal(toAddress);
          x2.outputs[1].amount.should.equal(20000);
          should.not.exist(x2.outputs[1].message);
          x2.outputs[2].toAddress.should.equal(toAddress);
          x2.outputs[2].amount.should.equal(30000);
          should.not.exist(x2.outputs[2].message);
          clients[0].doNotVerifyPayPro = doNotVerifyPayPro;
          clients[0].signTxProposal(x2, function(err, txp) {
            should.not.exist(err);
            txp.status.should.equal('accepted');
            if (doBroadcast) {
              clients[0].broadcastTxProposal(txp, function(err, txp) {
                should.not.exist(err);
                txp.status.should.equal('broadcasted');
                txp.txid.should.equal((new Bitcore.Transaction(blockchainExplorerMock.lastBroadcasted)).id);
                done();
              });
            } else {
              done();
            }
          });
        });
      });
    };
    it('should create, get, sign, and broadcast proposal with no payProUrl', function(done) {
      delete opts.payProUrl;
      doit(opts, false, true, done);
    });
    it('should create, get, sign, and broadcast proposal with null payProUrl', function(done) {
      opts.payProUrl = null;
      doit(opts, false, true, done);
    });
    it('should create, get, sign, and broadcast proposal with empty string payProUrl', function(done) {
      opts.payProUrl = '';
      doit(opts, false, true, done);
    });
    it('should create, get, and sign proposal with mal-formed payProUrl', function(done) {
      opts.payProUrl = 'dummy';
      doit(opts, true, false, done);
    });
    it('should create, get, and sign proposal with well-formed payProUrl', function(done) {
      opts.payProUrl = 'https://merchant.com/pay.php?h%3D2a8628fc2fbe';
      doit(opts, true, false, done);
    });
  });

  describe('Optional Proposal Fields', function() {
    var opts;
    beforeEach(function(done) {
      opts = {
        type: 'simple',
        amount: 10000,
        toAddress: 'n2TBMPzPECGUfcT2EByiTJ12TPZkhN2mN5',
        message: 'some message',
        payProUrl: 'dummy'
      };
      done();
    });

    function doTest(opts, done) {
      helpers.createAndJoinWallet(clients, 2, 2, function(w) {
        clients[0].createAddress(function(err, x0) {
          should.not.exist(err);
          should.exist(x0.address);
          blockchainExplorerMock.setUtxo(x0, 1, 2);
          clients[0].sendTxProposal(opts, function(err, x) {
            should.not.exist(err);
            clients[1].getTx(x.id, function(err, x2) {
              should.not.exist(err);
              should.exist(x2);
              clients[0].removeTxProposal(x2, function(err) {
                done();
              });
            });
          });
        });
      });
    };

    it('should pass with complete simple header', function(done) {
      doTest(opts, done);
    });
    it('should pass with null message', function(done) {
      opts.message = null;
      doTest(opts, done);
    });
    it('should pass with no message', function(done) {
      delete opts.message;
      doTest(opts, done);
    });
    it('should pass with null payProUrl', function(done) {
      opts.payProUrl = '';
      doTest(opts, done);
    });
    it('should pass with no payProUrl', function(done) {
      delete opts.payProUrl;
      doTest(opts, done);
    });
    it('should pass with complete multi-output header', function(done) {
      opts.type = 'multiple_outputs';
      opts.outputs = [{
        toAddress: opts.toAddress,
        amount: opts.amount,
        message: opts.message
      }];
      delete opts.toAddress;
      delete opts.amount;
      doTest(opts, done);
    });
    it('should pass with multi-output header and no message', function(done) {
      opts.type = 'multiple_outputs';
      opts.outputs = [{
        toAddress: opts.toAddress,
        amount: opts.amount
      }];
      delete opts.toAddress;
      delete opts.amount;
      doTest(opts, done);
    });
  });

  describe('Transactions Signatures and Rejection', function() {
    this.timeout(5000);
    it('Send and broadcast in 1-1 wallet', function(done) {
      helpers.createAndJoinWallet(clients, 1, 1, function(w) {
        clients[0].createAddress(function(err, x0) {
          should.not.exist(err);
          should.exist(x0.address);
          blockchainExplorerMock.setUtxo(x0, 1, 1);
          var opts = {
            amount: 10000000,
            toAddress: 'n2TBMPzPECGUfcT2EByiTJ12TPZkhN2mN5',
            message: 'hello',
          };
          clients[0].sendTxProposal(opts, function(err, txp) {
            should.not.exist(err);
            txp.requiredRejections.should.equal(1);
            txp.requiredSignatures.should.equal(1);
            txp.status.should.equal('pending');
            txp.changeAddress.path.should.equal('m/1/0');
            clients[0].signTxProposal(txp, function(err, txp) {
              should.not.exist(err);
              txp.status.should.equal('accepted');
              clients[0].broadcastTxProposal(txp, function(err, txp) {
                should.not.exist(err);
                txp.status.should.equal('broadcasted');
                txp.txid.should.equal((new Bitcore.Transaction(blockchainExplorerMock.lastBroadcasted)).id);
                done();
              });
            });
          });
        });
      });
    });
    it('Send and broadcast in 2-3 wallet', function(done) {
      helpers.createAndJoinWallet(clients, 2, 3, function(w) {
        clients[0].createAddress(function(err, x0) {
          should.not.exist(err);
          should.exist(x0.address);
          blockchainExplorerMock.setUtxo(x0, 10, 2);
          var opts = {
            amount: 10000,
            toAddress: 'n2TBMPzPECGUfcT2EByiTJ12TPZkhN2mN5',
            message: 'hello',
          };
          clients[0].sendTxProposal(opts, function(err, txp) {
            should.not.exist(err);
            clients[0].getStatus({}, function(err, st) {
              should.not.exist(err);
              var txp = st.pendingTxps[0];
              txp.status.should.equal('pending');
              txp.requiredRejections.should.equal(2);
              txp.requiredSignatures.should.equal(2);
              var w = st.wallet;
              w.copayers.length.should.equal(3);
              w.status.should.equal('complete');
              var b = st.balance;
              b.totalAmount.should.equal(1000000000);
              b.lockedAmount.should.equal(1000000000);
              clients[0].signTxProposal(txp, function(err, txp) {
                should.not.exist(err, err);
                txp.status.should.equal('pending');
                clients[1].signTxProposal(txp, function(err, txp) {
                  should.not.exist(err);
                  txp.status.should.equal('accepted');
                  clients[1].broadcastTxProposal(txp, function(err, txp) {
                    txp.status.should.equal('broadcasted');
                    txp.txid.should.equal((new Bitcore.Transaction(blockchainExplorerMock.lastBroadcasted)).id);
                    done();
                  });
                });
              });
            });
          });
        });
      });
    });

    it.skip('Send, reject actions in 2-3 wallet much have correct copayerNames', function(done) {
      helpers.createAndJoinWallet(clients, 2, 3, function(w) {
        clients[0].createAddress(function(err, x0) {
          should.not.exist(err);
          blockchainExplorerMock.setUtxo(x0, 10, 2);
          var opts = {
            amount: 10000,
            toAddress: 'n2TBMPzPECGUfcT2EByiTJ12TPZkhN2mN5',
            message: 'hello 1-1',
          };
          clients[0].sendTxProposal(opts, function(err, txp) {
            should.not.exist(err);
            clients[0].rejectTxProposal(txp, 'wont sign', function(err, txp) {
              should.not.exist(err, err);
              clients[1].signTxProposal(txp, function(err, txp) {
                should.not.exist(err);
                done();
              });
            });
          });
        });
      });
    });



    it('Send, reject, 2 signs and broadcast in 2-3 wallet', function(done) {
      helpers.createAndJoinWallet(clients, 2, 3, function(w) {
        clients[0].createAddress(function(err, x0) {
          should.not.exist(err);
          should.exist(x0.address);
          blockchainExplorerMock.setUtxo(x0, 10, 2);
          var opts = {
            amount: 10000,
            toAddress: 'n2TBMPzPECGUfcT2EByiTJ12TPZkhN2mN5',
            message: 'hello 1-1',
          };
          clients[0].sendTxProposal(opts, function(err, txp) {
            should.not.exist(err);
            txp.status.should.equal('pending');
            txp.requiredRejections.should.equal(2);
            txp.requiredSignatures.should.equal(2);
            clients[0].rejectTxProposal(txp, 'wont sign', function(err, txp) {
              should.not.exist(err, err);
              txp.status.should.equal('pending');
              clients[1].signTxProposal(txp, function(err, txp) {
                should.not.exist(err);
                clients[2].signTxProposal(txp, function(err, txp) {
                  should.not.exist(err);
                  txp.status.should.equal('accepted');
                  clients[2].broadcastTxProposal(txp, function(err, txp) {
                    txp.status.should.equal('broadcasted');
                    txp.txid.should.equal((new Bitcore.Transaction(blockchainExplorerMock.lastBroadcasted)).id);
                    done();
                  });
                });
              });
            });
          });
        });
      });
    });

    it('Send, reject in 3-4 wallet', function(done) {
      helpers.createAndJoinWallet(clients, 3, 4, function(w) {
        clients[0].createAddress(function(err, x0) {
          should.not.exist(err);
          should.exist(x0.address);
          blockchainExplorerMock.setUtxo(x0, 10, 3);
          var opts = {
            amount: 10000,
            toAddress: 'n2TBMPzPECGUfcT2EByiTJ12TPZkhN2mN5',
            message: 'hello 1-1',
          };
          clients[0].sendTxProposal(opts, function(err, txp) {
            should.not.exist(err);
            txp.status.should.equal('pending');
            txp.requiredRejections.should.equal(2);
            txp.requiredSignatures.should.equal(3);

            clients[0].rejectTxProposal(txp, 'wont sign', function(err, txp) {
              should.not.exist(err, err);
              txp.status.should.equal('pending');
              clients[1].signTxProposal(txp, function(err, txp) {
                should.not.exist(err);
                txp.status.should.equal('pending');
                clients[2].rejectTxProposal(txp, 'me neither', function(err, txp) {
                  should.not.exist(err);
                  txp.status.should.equal('rejected');
                  done();
                });
              });
            });
          });
        });
      });
    });

    it('Should not allow to reject or sign twice', function(done) {
      helpers.createAndJoinWallet(clients, 2, 3, function(w) {
        clients[0].createAddress(function(err, x0) {
          should.not.exist(err);
          should.exist(x0.address);
          blockchainExplorerMock.setUtxo(x0, 10, 2);
          var opts = {
            amount: 10000,
            toAddress: 'n2TBMPzPECGUfcT2EByiTJ12TPZkhN2mN5',
            message: 'hello 1-1',
          };
          clients[0].sendTxProposal(opts, function(err, txp) {
            should.not.exist(err);
            txp.status.should.equal('pending');
            txp.requiredRejections.should.equal(2);
            txp.requiredSignatures.should.equal(2);
            clients[0].signTxProposal(txp, function(err, txp) {
              should.not.exist(err);
              txp.status.should.equal('pending');
              clients[0].signTxProposal(txp, function(err) {
                should.exist(err);
                err.should.be.an.instanceOf(Errors.COPAYER_VOTED);
                clients[1].rejectTxProposal(txp, 'xx', function(err, txp) {
                  should.not.exist(err);
                  clients[1].rejectTxProposal(txp, 'xx', function(err) {
                    should.exist(err);
                    err.should.be.an.instanceOf(Errors.COPAYER_VOTED);
                    done();
                  });
                });
              });
            });
          });
        });
      });
    });
  });

  describe('Broadcast raw transaction', function() {
    it('should broadcast raw tx', function(done) {
      helpers.createAndJoinWallet(clients, 1, 1, function(w) {
        var opts = {
          network: 'testnet',
          rawTx: '0100000001b1b1b1b0d9786e237ec6a4b80049df9e926563fee7bdbc1ac3c4efc3d0af9a1c010000006a47304402207c612d36d0132ed463526a4b2370de60b0aa08e76b6f370067e7915c2c74179b02206ae8e3c6c84cee0bca8521704eddb40afe4590f14fd5d6434da980787ba3d5110121031be732b984b0f1f404840f2479bcc81f90187298efecc67dd83e1f93d9b2860dfeffffff0200ab9041000000001976a91403383bd4cff200de3690db1ed17d0b1a228ea43f88ac25ad6ed6190000001976a9147ccbaf7bcc1e323548bd1d57d7db03f6e6daf76a88acaec70700',
        };
        clients[0].broadcastRawTx(opts, function(err, txid) {
          should.not.exist(err);
          txid.should.equal('d19871cf7c123d413ac71f9240ea234fac77bc95bcf41015d8bf5c03f221b92c');
          done();
        });
      });
    });
  });

  describe('Transaction history', function() {
    it('should get transaction history', function(done) {
      blockchainExplorerMock.setHistory(TestData.history);
      helpers.createAndJoinWallet(clients, 1, 1, function(w) {
        clients[0].createAddress(function(err, x0) {
          should.not.exist(err);
          should.exist(x0.address);
          clients[0].getTxHistory({}, function(err, txs) {
            should.not.exist(err);
            should.exist(txs);
            txs.length.should.equal(2);
            done();
          });
        });
      });
    });
    it('should get empty transaction history when there are no addresses', function(done) {
      blockchainExplorerMock.setHistory(TestData.history);
      helpers.createAndJoinWallet(clients, 1, 1, function(w) {
        clients[0].getTxHistory({}, function(err, txs) {
          should.not.exist(err);
          should.exist(txs);
          txs.length.should.equal(0);
          done();
        });
      });
    });
    it('should get transaction history decorated with proposal', function(done) {
      async.waterfall([

        function(next) {
          helpers.createAndJoinWallet(clients, 2, 3, function(w) {
            clients[0].createAddress(function(err, address) {
              should.not.exist(err);
              should.exist(address);
              next(null, address);
            });
          });
        },
        function(address, next) {
          blockchainExplorerMock.setUtxo(address, 10, 2);
          var opts = {
            amount: 10000,
            toAddress: 'n2TBMPzPECGUfcT2EByiTJ12TPZkhN2mN5',
            message: 'some message',
          };
          clients[0].sendTxProposal(opts, function(err, txp) {
            should.not.exist(err);
            clients[1].rejectTxProposal(txp, 'some reason', function(err, txp) {
              should.not.exist(err);
              clients[2].signTxProposal(txp, function(err, txp) {
                should.not.exist(err);
                clients[0].signTxProposal(txp, function(err, txp) {
                  should.not.exist(err);
                  txp.status.should.equal('accepted');
                  clients[0].broadcastTxProposal(txp, function(err, txp) {
                    should.not.exist(err);
                    txp.status.should.equal('broadcasted');
                    next(null, txp);
                  });
                });
              });
            });
          });
        },
        function(txp, next) {
          var history = _.cloneDeep(TestData.history);
          history[0].txid = txp.txid;
          blockchainExplorerMock.setHistory(history);
          clients[0].getTxHistory({}, function(err, txs) {
            should.not.exist(err);
            should.exist(txs);
            txs.length.should.equal(2);
            var decorated = _.find(txs, {
              txid: txp.txid
            });
            should.exist(decorated);
            decorated.proposalId.should.equal(txp.id);
            decorated.message.should.equal('some message');
            decorated.actions.length.should.equal(3);
            var rejection = _.find(decorated.actions, {
              type: 'reject'
            });
            should.exist(rejection);
            rejection.comment.should.equal('some reason');
            done();
          });
        }
      ]);
    });
    it('should get paginated transaction history', function(done) {
      var testCases = [{
        opts: {},
        expected: [20, 10]
      }, {
        opts: {
          skip: 1,
        },
        expected: [10]
      }, {
        opts: {
          limit: 1,
        },
        expected: [20]
      }, {
        opts: {
          skip: 3,
        },
        expected: []
      }, {
        opts: {
          skip: 1,
          limit: 10,
        },
        expected: [10]
      }, ];

      blockchainExplorerMock.setHistory(TestData.history);
      helpers.createAndJoinWallet(clients, 1, 1, function(w) {
        clients[0].createAddress(function(err, x0) {
          should.not.exist(err);
          should.exist(x0.address);
          async.each(testCases, function(testCase, next) {
            clients[0].getTxHistory(testCase.opts, function(err, txs) {
              should.not.exist(err);
              should.exist(txs);
              var times = _.pluck(txs, 'time');
              times.should.deep.equal(testCase.expected);
              next();
            });
          }, done);
        });
      });
    });
  });

  describe('Mobility, backup & restore', function() {
    describe('Export & Import', function() {
      var address, importedClient;
      beforeEach(function(done) {
        importedClient = null;
        helpers.createAndJoinWallet(clients, 1, 1, function() {
          clients[0].createAddress(function(err, addr) {
            should.not.exist(err);
            should.exist(addr.address);
            address = addr.address;
            done();
          });
        });
      });
      afterEach(function(done) {
        importedClient.getMainAddresses({}, function(err, list) {
          should.not.exist(err);
          should.exist(list);
          list.length.should.equal(1);
          list[0].address.should.equal(address);
          done();
        });
      });

      it('should export & import', function() {
        var exported = clients[0].export();

        importedClient = helpers.newClient(app);
        importedClient.import(exported);
      });
      it('should export without signing rights', function() {
        clients[0].canSign().should.be.true;
        var exported = clients[0].export({
          noSign: true,
        });

        importedClient = helpers.newClient(app);
        importedClient.import(exported);
        importedClient.canSign().should.be.false;
      });

      it('should export & import with mnemonics + BWS', function(done) {
        var c = clients[0].credentials;
        var walletId = c.walletId;
        var walletName = c.walletName;
        var copayerName = c.copayerName;
        var key = c.xPrivKey;

        var exported = clients[0].getMnemonic();
        importedClient = helpers.newClient(app);
        importedClient.importFromMnemonic(exported, {
          network: c.network,
        }, function(err) {
          var c2 = importedClient.credentials;
          c2.xPrivKey.should.equal(key);
          should.not.exist(err);
          c2.walletId.should.equal(walletId);
          c2.walletName.should.equal(walletName);
          c2.copayerName.should.equal(copayerName);
          done();
        });
      });


      it('should export & import with xprivkey + BWS', function(done) {
        var c = clients[0].credentials;
        var walletId = c.walletId;
        var walletName = c.walletName;
        var copayerName = c.copayerName;
        var network = c.network;
        var key = c.xPrivKey;

        var exported = clients[0].getMnemonic();
        importedClient = helpers.newClient(app);
        importedClient.importFromExtendedPrivateKey(key, function(err) {
          var c2 = importedClient.credentials;
          c2.xPrivKey.should.equal(key);
          should.not.exist(err);
          c2.walletId.should.equal(walletId);
          c2.walletName.should.equal(walletName);
          c2.copayerName.should.equal(copayerName);
          done();
        });
      });
    });

    describe('Mnemonic related tests', function() {
      var importedClient;

      it('should import with mnemonics livenet', function(done) {
        var client = helpers.newClient(app);
        client.seedFromRandomWithMnemonic();
        var exported = client.getMnemonic();
        client.createWallet('wallet name', 'creator', 1, 1, {
          network: 'livenet'
        }, function(err) {
          should.not.exist(err);
          var c = client.credentials;
          importedClient = helpers.newClient(app);
          importedClient.importFromMnemonic(exported, {}, function(err) {
            should.not.exist(err);
            var c2 = importedClient.credentials;
            c2.network.should.equal('livenet');
            c2.xPubKey.should.equal(client.credentials.xPubKey);
            c2.personalEncryptingKey.should.equal(c.personalEncryptingKey);
            c2.walletId.should.equal(c.walletId);
            c2.walletName.should.equal(c.walletName);
            c2.copayerName.should.equal(c.copayerName);
            done();
          });
        });
      });
      // Generated with https://dcpos.github.io/bip39/
      it('should fail to import from words if not at BWS', function(done) {
        var exported = 'bounce tonight little spy earn void nominee ankle walk ten type update';
        importedClient = helpers.newClient(app);
        importedClient.importFromMnemonic(exported, {
          network: 'testnet',
        }, function(err) {
          err.should.be.an.instanceOf(Errors.NOT_AUTHORIZED);
          importedClient.mnemonicHasPassphrase().should.equal(false);
          importedClient.credentials.xPrivKey.should.equal('tprv8ZgxMBicQKsPdTYGTn3cPvTJJuuKHCYbfH1fbu4ceZ5tzYrcjYMKY1JfZiEFDDpEXWquSpX6jRsEoVPoaSw82tQ1Wn1U3K1bQDZBj3UGuEG');
          done();
        });
      });
      it('should fail to import from words if not at BWS, with passphrase', function(done) {
        var exported = 'bounce tonight little spy earn void nominee ankle walk ten type update';
        importedClient = helpers.newClient(app);
        importedClient.importFromMnemonic(exported, {
          network: 'testnet',
          passphrase: 'hola',
        }, function(err) {
          err.should.be.an.instanceOf(Errors.NOT_AUTHORIZED);
          importedClient.mnemonicHasPassphrase().should.equal(true);
          importedClient.credentials.xPrivKey.should.equal('tprv8ZgxMBicQKsPdVijVxEu7gVDi86PUZqbCe7xTGLwVXwZpsG3HuxLDjXL3DXRSaaNymMD7gRpXimxnUDYa5N7pLTKLQymdSotrb4co7Nwrs7');
          done();
        });
      });
      it('should import with external priv key', function(done) {
        var client = helpers.newClient(app);
        client.seedFromExtendedPublicKey('xpub661MyMwAqRbcGVyYUcHbZi9KNhN9Tdj8qHi9ZdoUXP1VeKiXDGGrE9tSoJKYhGFE2rimteYdwvoP6e87zS5LsgcEvsvdrpPBEmeWz9EeAUq', 'ledger', '1a1f001a1f001a1f001a1f001a1f001a1f001a1f001a1f001a1f001a1f001a1f001a1f001a1f001a1f001a1f001a1f001a1f001a1f001a1f001a1f001a1f001a1f001a1f001a1f001a1f001a1f001a1f001a1f001a1f001a1f001a1f001a1f00');
        client.createWallet('wallet name', 'creator', 1, 1, {
          network: 'livenet'
        }, function(err) {
          should.not.exist(err);
          var c = client.credentials;
          importedClient = helpers.newClient(app);
          importedClient.importFromExtendedPublicKey('xpub661MyMwAqRbcGVyYUcHbZi9KNhN9Tdj8qHi9ZdoUXP1VeKiXDGGrE9tSoJKYhGFE2rimteYdwvoP6e87zS5LsgcEvsvdrpPBEmeWz9EeAUq', 'ledger', '1a1f001a1f001a1f001a1f001a1f001a1f001a1f001a1f001a1f001a1f001a1f001a1f001a1f001a1f001a1f001a1f001a1f001a1f001a1f001a1f001a1f001a1f001a1f001a1f001a1f001a1f001a1f001a1f001a1f001a1f001a1f001a1f00', {}, function(err) {
            should.not.exist(err);
            var c2 = importedClient.credentials;
            c2.account.should.equal(0);
            c2.xPubKey.should.equal(client.credentials.xPubKey);
            c2.personalEncryptingKey.should.equal(c.personalEncryptingKey);
            c2.walletId.should.equal(c.walletId);
            c2.walletName.should.equal(c.walletName);
            c2.copayerName.should.equal(c.copayerName);
            done();
          });
        });
      });
      it('should fail to import with external priv key when not enought entropy', function() {
        var client = helpers.newClient(app);
        (function() {
          client.seedFromExtendedPublicKey('xpub661MyMwAqRbcGVyYUcHbZi9KNhN9Tdj8qHi9ZdoUXP1VeKiXDGGrE9tSoJKYhGFE2rimteYdwvoP6e87zS5LsgcEvsvdrpPBEmeWz9EeAUq', 'ledger', '1a1f00');
        }).should.throw('entropy');
      });


    });

    describe('Recovery', function() {
      it('should be able to gain access to a 1-1 wallet with just the xPriv', function(done) {
        helpers.createAndJoinWallet(clients, 1, 1, function() {
          var xpriv = clients[0].credentials.xPrivKey;
          var walletName = clients[0].credentials.walletName;
          var copayerName = clients[0].credentials.copayerName;

          clients[0].createAddress(function(err, addr) {
            should.not.exist(err);
            should.exist(addr);

            var recoveryClient = helpers.newClient(app);
            recoveryClient.seedFromExtendedPrivateKey(xpriv);
            recoveryClient.openWallet(function(err) {
              should.not.exist(err);
              recoveryClient.credentials.walletName.should.equal(walletName);
              recoveryClient.credentials.copayerName.should.equal(copayerName);
              recoveryClient.getMainAddresses({}, function(err, list) {
                should.not.exist(err);
                should.exist(list);
                list[0].address.should.equal(addr.address);
                done();
              });
            });
          });
        });
      });

      it('should be able to see txp messages after gaining access', function(done) {
        helpers.createAndJoinWallet(clients, 1, 1, function() {
          var xpriv = clients[0].credentials.xPrivKey;
          var walletName = clients[0].credentials.walletName;
          clients[0].createAddress(function(err, x0) {
            should.not.exist(err);
            should.exist(x0.address);
            blockchainExplorerMock.setUtxo(x0, 1, 1, 0);
            var opts = {
              amount: 30000,
              toAddress: 'n2TBMPzPECGUfcT2EByiTJ12TPZkhN2mN5',
              message: 'hello',
            };
            clients[0].sendTxProposal(opts, function(err, x) {
              should.not.exist(err);
              var recoveryClient = helpers.newClient(app);
              recoveryClient.seedFromExtendedPrivateKey(xpriv);
              recoveryClient.openWallet(function(err) {
                should.not.exist(err);
                recoveryClient.credentials.walletName.should.equal(walletName);
                recoveryClient.getTx(x.id, function(err, x2) {
                  should.not.exist(err);
                  x2.message.should.equal(opts.message);
                  done();
                });
              });
            });
          });
        });
      });

      it('should be able to recreate wallet 2-2', function(done) {
        helpers.createAndJoinWallet(clients, 2, 2, function() {
          clients[0].createAddress(function(err, addr) {
            should.not.exist(err);
            should.exist(addr);

            var storage = new Storage({
              db: helpers.newDb(),
            });

            var newApp;
            var expressApp = new ExpressApp();
            expressApp.start({
              storage: storage,
              blockchainExplorer: blockchainExplorerMock,
              disableLogs: true,
            }, function() {
              newApp = expressApp.app;

              var oldPKR = _.clone(clients[0].credentials.publicKeyRing);
              var recoveryClient = helpers.newClient(newApp);
              recoveryClient.import(clients[0].export());

              recoveryClient.getStatus({}, function(err, status) {
                should.exist(err);
                err.should.be.an.instanceOf(Errors.NOT_AUTHORIZED);
                recoveryClient.recreateWallet(function(err) {
                  should.not.exist(err);
                  recoveryClient.getStatus({}, function(err, status) {
                    should.not.exist(err);
                    _.difference(_.pluck(status.wallet.copayers, 'name'), ['creator', 'copayer 1']).length.should.equal(0);
                    recoveryClient.createAddress(function(err, addr2) {
                      should.not.exist(err);
                      should.exist(addr2);
                      addr2.address.should.equal(addr.address);
                      addr2.path.should.equal(addr.path);

                      var recoveryClient2 = helpers.newClient(newApp);
                      recoveryClient2.import(clients[1].export());
                      recoveryClient2.getStatus({}, function(err, status) {
                        should.not.exist(err);
                        done();
                      });
                    });
                  });
                });
              });
            });
          });
        });
      });

      it('should be able to recover funds from recreated wallet', function(done) {
        this.timeout(10000);
        helpers.createAndJoinWallet(clients, 2, 2, function() {
          clients[0].createAddress(function(err, addr) {
            should.not.exist(err);
            should.exist(addr);
            blockchainExplorerMock.setUtxo(addr, 1, 2);

            var storage = new Storage({
              db: helpers.newDb(),
            });
            var newApp;
            var expressApp = new ExpressApp();
            expressApp.start({
                storage: storage,
                blockchainExplorer: blockchainExplorerMock,
                disableLogs: true,
              },
              function() {
                newApp = expressApp.app;

                var recoveryClient = helpers.newClient(newApp);
                recoveryClient.import(clients[0].export());

                recoveryClient.getStatus({}, function(err, status) {
                  should.exist(err);
                  err.should.be.an.instanceOf(Errors.NOT_AUTHORIZED);
                  recoveryClient.recreateWallet(function(err) {
                    should.not.exist(err);
                    recoveryClient.getStatus({}, function(err, status) {
                      should.not.exist(err);
                      recoveryClient.startScan({}, function(err) {
                        should.not.exist(err);
                        var balance = 0;
                        async.whilst(function() {
                          return balance == 0;
                        }, function(next) {
                          setTimeout(function() {
                            recoveryClient.getBalance({}, function(err, b) {
                              balance = b.totalAmount;
                              next(err);
                            });
                          }, 200);
                        }, function(err) {
                          should.not.exist(err);
                          balance.should.equal(1e8);
                          done();
                        });
                      });
                    });
                  });
                });
              });
          });
        });
      });

      it('should be able call recreate wallet twice', function(done) {
        helpers.createAndJoinWallet(clients, 2, 2, function() {
          clients[0].createAddress(function(err, addr) {
            should.not.exist(err);
            should.exist(addr);

            var storage = new Storage({
              db: helpers.newDb(),
            });
            var newApp;
            var expressApp = new ExpressApp();
            expressApp.start({
                storage: storage,
                blockchainExplorer: blockchainExplorerMock,
                disableLogs: true,
              },
              function() {
                newApp = expressApp.app;

                var oldPKR = _.clone(clients[0].credentials.publicKeyRing);
                var recoveryClient = helpers.newClient(newApp);
                recoveryClient.import(clients[0].export());

                recoveryClient.getStatus({}, function(err, status) {
                  should.exist(err);
                  err.should.be.an.instanceOf(Errors.NOT_AUTHORIZED);
                  recoveryClient.recreateWallet(function(err) {
                    should.not.exist(err);
                    recoveryClient.recreateWallet(function(err) {
                      should.not.exist(err);
                      recoveryClient.getStatus({}, function(err, status) {
                        should.not.exist(err);
                        _.difference(_.pluck(status.wallet.copayers, 'name'), ['creator', 'copayer 1']).length.should.equal(0);
                        recoveryClient.createAddress(function(err, addr2) {
                          should.not.exist(err);
                          should.exist(addr2);
                          addr2.address.should.equal(addr.address);
                          addr2.path.should.equal(addr.path);

                          var recoveryClient2 = helpers.newClient(newApp);
                          recoveryClient2.import(clients[1].export());
                          recoveryClient2.getStatus({}, function(err, status) {
                            should.not.exist(err);
                            done();
                          });
                        });
                      });
                    });
                  });
                });
              });
          });
        });
      });

      it('should be able to recreate 1-of-1 wallet with external key (m/48) account 2', function(done) {
        clients[0].seedFromExtendedPublicKey('tprv8ZgxMBicQKsPdeZR4tV14PAJmzrWGsmafRVaHXUVYezrSbtnFM1CnqdbQuXfmSLxwr71axKewd3LTRDcQmtttUnZe27TQoGmGMeddv1H9JQ', 'ledger', 'b0937662dddea83b0ce037ff3991dd', {
          account: 2,
          derivationStrategy: 'BIP48',
        });
        clients[0].createWallet('wallet name', 'creator', 1, 1, {
          network: 'testnet'
        }, function(err, secret) {
          should.not.exist(err);

          clients[0].createAddress(function(err, addr) {
            should.not.exist(err);
            should.exist(addr);

            var storage = new Storage({
              db: helpers.newDb(),
            });

            var newApp;
            var expressApp = new ExpressApp();
            expressApp.start({
              storage: storage,
              blockchainExplorer: blockchainExplorerMock,
              disableLogs: true,
            }, function() {
              newApp = expressApp.app;

              var oldPKR = _.clone(clients[0].credentials.publicKeyRing);
              var recoveryClient = helpers.newClient(newApp);
              recoveryClient.import(clients[0].export());
              recoveryClient.credentials.derivationStrategy.should.equal('BIP48');
              recoveryClient.credentials.account.should.equal(2);
              recoveryClient.getStatus({}, function(err, status) {
                should.exist(err);
                err.should.be.an.instanceOf(Errors.NOT_AUTHORIZED);
                recoveryClient.recreateWallet(function(err) {
                  should.not.exist(err);
                  recoveryClient.getStatus({}, function(err, status) {
                    should.not.exist(err);
                    recoveryClient.createAddress(function(err, addr2) {
                      should.not.exist(err);
                      should.exist(addr2);
                      addr2.address.should.equal(addr.address);
                      addr2.path.should.equal(addr.path);
                      done();
                    });
                  });
                });
              });
            });
          });
        });
      });
    });
  });

  describe('Air gapped related flows', function() {
    it('should create wallet in proxy from airgapped', function(done) {
      var airgapped = new Client();
      airgapped.seedFromRandom({
        network: 'testnet'
      });
      var exported = airgapped.export({
        noSign: true
      });

      var proxy = helpers.newClient(app);
      proxy.import(exported);
      should.not.exist(proxy.credentials.xPrivKey);

      var seedSpy = sinon.spy(proxy, 'seedFromRandom');
      proxy.createWallet('wallet name', 'creator', 1, 1, {
        network: 'testnet'
      }, function(err) {
        should.not.exist(err);
        seedSpy.called.should.be.false;
        proxy.getStatus({}, function(err, status) {
          should.not.exist(err);
          status.wallet.name.should.equal('wallet name');
          done();
        });
      });
    });
    it('should fail to create wallet in proxy from airgapped when networks do not match', function(done) {
      var airgapped = new Client();
      airgapped.seedFromRandom({
        network: 'testnet'
      });
      var exported = airgapped.export({
        noSign: true
      });

      var proxy = helpers.newClient(app);
      proxy.import(exported);
      should.not.exist(proxy.credentials.xPrivKey);

      var seedSpy = sinon.spy(proxy, 'seedFromRandom');
      should.not.exist(proxy.credentials.xPrivKey);
      proxy.createWallet('wallet name', 'creator', 1, 1, {
        network: 'livenet'
      }, function(err) {
        should.exist(err);
        err.message.should.equal('Existing keys were created for a different network');
        done();
      });
    });
    it('should be able to sign from airgapped client and broadcast from proxy', function(done) {
      var airgapped = new Client();
      airgapped.seedFromRandom({
        network: 'testnet'
      });
      var exported = airgapped.export({
        noSign: true
      });

      var proxy = helpers.newClient(app);
      proxy.import(exported);
      should.not.exist(proxy.credentials.xPrivKey);

      async.waterfall([

          function(next) {
            proxy.createWallet('wallet name', 'creator', 1, 1, {
              network: 'testnet'
            }, function(err) {
              should.not.exist(err);
              proxy.createAddress(function(err, address) {
                should.not.exist(err);
                should.exist(address.address);
                blockchainExplorerMock.setUtxo(address, 1, 1);
                var opts = {
                  amount: 1200000,
                  toAddress: 'n2TBMPzPECGUfcT2EByiTJ12TPZkhN2mN5',
                  message: 'hello 1-1',
                };
                proxy.sendTxProposal(opts, next);
              });
            });
          },
          function(txp, next) {
            should.exist(txp);
            proxy.signTxProposal(txp, function(err, txp) {
              should.exist(err);
              should.not.exist(txp);
              err.message.should.equal('You do not have the required keys to sign transactions');
              next(null, txp);
            });
          },
          function(txp, next) {
            proxy.getTxProposals({
              forAirGapped: true
            }, next);
          },
          function(bundle, next) {
            var signatures = airgapped.signTxProposalFromAirGapped(bundle.txps[0], bundle.encryptedPkr, bundle.m, bundle.n);
            next(null, signatures);
          },
          function(signatures, next) {
            proxy.getTxProposals({}, function(err, txps) {
              should.not.exist(err);
              var txp = txps[0];
              txp.signatures = signatures;
              async.each(txps, function(txp, cb) {
                proxy.signTxProposal(txp, function(err, txp) {
                  should.not.exist(err);
                  proxy.broadcastTxProposal(txp, function(err, txp) {
                    should.not.exist(err);
                    txp.status.should.equal('broadcasted');
                    should.exist(txp.txid);
                    cb();
                  });
                });
              }, function(err) {
                next(err);
              });
            });
          },
        ],
        function(err) {
          should.not.exist(err);
          done();
        }
      );
    });
    describe('Failure and tampering', function() {
      var airgapped, proxy, bundle;

      beforeEach(function(done) {
        airgapped = new Client();
        airgapped.seedFromRandom({
          network: 'testnet'
        });
        var exported = airgapped.export({
          noSign: true
        });

        proxy = helpers.newClient(app);
        proxy.import(exported);
        should.not.exist(proxy.credentials.xPrivKey);

        async.waterfall([

            function(next) {
              proxy.createWallet('wallet name', 'creator', 1, 1, {
                network: 'testnet'
              }, function(err) {
                should.not.exist(err);
                proxy.createAddress(function(err, address) {
                  should.not.exist(err);
                  should.exist(address.address);
                  blockchainExplorerMock.setUtxo(address, 1, 1);
                  var opts = {
                    amount: 1200000,
                    toAddress: 'n2TBMPzPECGUfcT2EByiTJ12TPZkhN2mN5',
                    message: 'hello 1-1',
                  };
                  proxy.sendTxProposal(opts, next);
                });
              });
            },
            function(txp, next) {
              proxy.getTxProposals({
                forAirGapped: true
              }, function(err, result) {
                should.not.exist(err);
                bundle = result;
                next();
              });
            },
          ],
          function(err) {
            should.not.exist(err);
            done();
          }
        );
      });
      it('should fail to sign from airgapped client when there is no extended private key', function(done) {
        delete airgapped.credentials.xPrivKey;
        (function() {
          airgapped.signTxProposalFromAirGapped(bundle.txps[0], bundle.encryptedPkr, bundle.m, bundle.n);
        }).should.throw('Missing private keys');
        done();
      });
      it('should fail gracefully when PKR cannot be decrypted in airgapped client', function(done) {
        bundle.encryptedPkr = 'dummy';
        (function() {
          airgapped.signTxProposalFromAirGapped(bundle.txps[0], bundle.encryptedPkr, bundle.m, bundle.n);
        }).should.throw('Could not decrypt public key ring');
        done();
      });
      it('should be able to detect invalid or tampered PKR when signing on airgapped client', function(done) {
        (function() {
          airgapped.signTxProposalFromAirGapped(bundle.txps[0], bundle.encryptedPkr, bundle.m, 2);
        }).should.throw('Invalid public key ring');
        done();
      });
      it('should be able to detect tampered proposal when signing on airgapped client', function(done) {
        bundle.txps[0].encryptedMessage = 'tampered message';
        (function() {
          airgapped.signTxProposalFromAirGapped(bundle.txps[0], bundle.encryptedPkr, bundle.m, bundle.n);
        }).should.throw('Fake transaction proposal');
        done();
      });
      it('should be able to detect tampered change address when signing on airgapped client', function(done) {
        bundle.txps[0].changeAddress.address = 'mqNkvNuhzZKeXYNRZ1bdj55smmW3acr6K7';
        (function() {
          airgapped.signTxProposalFromAirGapped(bundle.txps[0], bundle.encryptedPkr, bundle.m, bundle.n);
        }).should.throw('Fake transaction proposal');
        done();
      });
    });
  });

  describe('Legacy Copay Import', function() {
    it('Should get wallets from profile', function(done) {
      var t = ImportData.copayers[0];
      var c = helpers.newClient(app);
      var ids = c.getWalletIdsFromOldCopay(t.username, t.password, t.ls['profile::4872dd8b2ceaa54f922e8e6ba6a8eaa77b488721']);
      ids.should.deep.equal([
        '8f197244e661f4d0',
        '4d32f0737a05f072',
        'e2c2d72024979ded',
        '7065a73486c8cb5d'
      ]);
      done();
    });
    it('Should import a 1-1 wallet', function(done) {
      var t = ImportData.copayers[0];
      var c = helpers.newClient(app);
      c.createWalletFromOldCopay(t.username, t.password, t.ls['wallet::e2c2d72024979ded'], function(err) {
        should.not.exist(err);
        c.credentials.m.should.equal(1);
        c.credentials.n.should.equal(1);

        c.createAddress(function(err, x0) {
          // This is the first 'shared' address, created automatically
          // by old copay
          x0.address.should.equal('2N3w8sJUyAXCQirqNsTayWr7pWADFNdncmf');
          c.getStatus({}, function(err, status) {
            should.not.exist(err);
            status.wallet.status.should.equal('complete');
            c.credentials.walletId.should.equal('e2c2d72024979ded');
            c.credentials.walletPrivKey.should.equal('c3463113c6e1d0fc2f2bd520f7d9d62f8e1fdcdd96005254571c64902aeb1648');
            c.credentials.sharedEncryptingKey.should.equal('x3D/7QHa4PkKMbSXEvXwaw==');
            // TODO?
            // bal1.totalAmount.should.equal(18979980);
            done();
          });
        });
      });
    });

    it('Should to import the same wallet twice with different clients', function(done) {
      var t = ImportData.copayers[0];
      var c = helpers.newClient(app);
      c.createWalletFromOldCopay(t.username, t.password, t.ls['wallet::4d32f0737a05f072'], function(err) {
        should.not.exist(err);
        c.getStatus({}, function(err, status) {
          should.not.exist(err);
          status.wallet.status.should.equal('complete');
          c.credentials.walletId.should.equal('4d32f0737a05f072');
          var c2 = helpers.newClient(app);
          c2.createWalletFromOldCopay(t.username, t.password, t.ls['wallet::4d32f0737a05f072'], function(err) {
            should.not.exist(err);
            c2.getStatus({}, function(err, status) {
              should.not.exist(err);
              status.wallet.status.should.equal('complete');
              c2.credentials.walletId.should.equal('4d32f0737a05f072');
              done();
            });
          });
        });
      });
    });

    it('Should not fail when importing the same wallet twice, same copayer', function(done) {
      var t = ImportData.copayers[0];
      var c = helpers.newClient(app);
      c.createWalletFromOldCopay(t.username, t.password, t.ls['wallet::4d32f0737a05f072'], function(err) {
        should.not.exist(err);
        c.getStatus({}, function(err, status) {
          should.not.exist(err);
          status.wallet.status.should.equal('complete');
          c.credentials.walletId.should.equal('4d32f0737a05f072');
          c.createWalletFromOldCopay(t.username, t.password, t.ls['wallet::4d32f0737a05f072'], function(err) {
            should.not.exist(err);
            done();
          });
        });
      });
    });

    it('Should import and complete 2-2 wallet from 2 copayers, and create addresses', function(done) {
      var t = ImportData.copayers[0];
      var c = helpers.newClient(app);
      c.createWalletFromOldCopay(t.username, t.password, t.ls['wallet::4d32f0737a05f072'], function(err) {
        should.not.exist(err);
        c.getStatus({}, function(err, status) {
          should.not.exist(err);
          status.wallet.status.should.equal('complete');
          c.credentials.sharedEncryptingKey.should.equal('Ou2j4kq3z1w4yTr9YybVxg==');

          var t2 = ImportData.copayers[1];
          var c2 = helpers.newClient(app);
          c2.createWalletFromOldCopay(t2.username, t2.password, t2.ls['wallet::4d32f0737a05f072'], function(err) {
            should.not.exist(err);
            c2.credentials.sharedEncryptingKey.should.equal('Ou2j4kq3z1w4yTr9YybVxg==');

            // This should pull the non-temporary keys
            c2.getStatus({}, function(err, status) {
              should.not.exist(err);
              status.wallet.status.should.equal('complete');
              c2.createAddress(function(err, x0) {
                x0.address.should.be.equal('2Mv1DHpozzZ9fup2nZ1kmdRXoNnDJ8b1JF2');
                c.createAddress(function(err, x0) {
                  x0.address.should.be.equal('2N2dZ1HogpxHVKv3CD2R4WrhWRwqZtpDc2M');
                  done();
                });
              });
            });
          });
        });
      });
    });

    it('Should import and complete 2-3 wallet from 2 copayers, and create addresses', function(done) {
      var w = 'wallet::7065a73486c8cb5d';
      var key = 'fS4HhoRd25KJY4VpNpO1jg==';
      var t = ImportData.copayers[0];
      var c = helpers.newClient(app);
      c.createWalletFromOldCopay(t.username, t.password, t.ls[w], function(err) {
        should.not.exist(err);
        c.getStatus({}, function(err, status) {
          should.not.exist(err);
          status.wallet.status.should.equal('complete');
          c.credentials.sharedEncryptingKey.should.equal(key);

          var t2 = ImportData.copayers[1];
          var c2 = helpers.newClient(app);
          c2.createWalletFromOldCopay(t2.username, t2.password, t2.ls[w], function(err) {
            should.not.exist(err);
            c2.credentials.sharedEncryptingKey.should.equal(key);

            c2.getStatus({}, function(err, status) {
              should.not.exist(err);
              status.wallet.status.should.equal('complete');

              var t3 = ImportData.copayers[2];
              var c3 = helpers.newClient(app);
              c3.createWalletFromOldCopay(t3.username, t3.password, t3.ls[w], function(err) {
                should.not.exist(err);
                c3.credentials.sharedEncryptingKey.should.equal(key);

                // This should pull the non-temporary keys
                c3.getStatus({}, function(err, status) {
                  should.not.exist(err);
                  status.wallet.status.should.equal('complete');
                  done();
                });
              });
            });
          });
        });
      });
    });

    it('Should import a 2-3 wallet from 2 copayers, and recreate it, and then on the recreated other copayers should be able to access', function(done) {
      var w = 'wallet::7065a73486c8cb5d';
      var key = 'fS4HhoRd25KJY4VpNpO1jg==';
      var t = ImportData.copayers[0];
      var c = helpers.newClient(app);
      c.createWalletFromOldCopay(t.username, t.password, t.ls[w], function(err) {
        should.not.exist(err);
        var t2 = ImportData.copayers[1];
        var c2 = helpers.newClient(app);
        c2.createWalletFromOldCopay(t2.username, t2.password, t2.ls[w], function(err) {
          should.not.exist(err);

          // New BWS server...
          var storage = new Storage({
            db: helpers.newDb(),
          });
          var newApp;
          var expressApp = new ExpressApp();
          expressApp.start({
              storage: storage,
              blockchainExplorer: blockchainExplorerMock,
              disableLogs: true,
            },
            function() {
              newApp = expressApp.app;
            });
          var recoveryClient = helpers.newClient(newApp);
          recoveryClient.import(c.export());
          recoveryClient.recreateWallet(function(err) {
            should.not.exist(err);
            recoveryClient.getStatus({}, function(err, status) {
              should.not.exist(err);
              _.pluck(status.wallet.copayers, 'name').sort().should.deep.equal(['123', '234', '345']);
              var t2 = ImportData.copayers[1];
              var c2p = helpers.newClient(newApp);
              c2p.createWalletFromOldCopay(t2.username, t2.password, t2.ls[w], function(err) {
                should.not.exist(err);
                c2p.getStatus({}, function(err, status) {
                  should.not.exist(err);
                  _.pluck(status.wallet.copayers, 'name').sort().should.deep.equal(['123', '234', '345']);
                  done();
                });
              });
            });
          });
        });
      });
    });
  });

  describe('Private key encryption', function() {
    var password = 'jesuissatoshi';
    var c1, c2;
    var importedClient;

    beforeEach(function(done) {
      c1 = clients[1];
      clients[1].seedFromRandomWithMnemonic({
        network: 'testnet'
      });
      clients[1].createWallet('wallet name', 'creator', 1, 1, {
        network: 'testnet',
      }, function() {
        clients[1].setPrivateKeyEncryption(password);
        clients[1].lock();
        done();
      });
    });
    it('should not lock if not encrypted', function(done) {
      helpers.createAndJoinWallet(clients, 1, 1, function() {
        (function() {
          clients[0].lock();
        }).should.throw('encrypted');
        done();
      });
    });

    it('should return priv key is not encrypted', function(done) {
      helpers.createAndJoinWallet(clients, 1, 1, function() {
        clients[0].isPrivKeyEncrypted().should.equal(false);
        clients[0].hasPrivKeyEncrypted().should.equal(false);
        done();
      });
    });
    it('should return priv key is encrypted', function() {
      c1.isPrivKeyEncrypted().should.equal(true);
      c1.hasPrivKeyEncrypted().should.equal(true);
    });
    it('should prevent to reencrypt the priv key', function() {
      (function() {
        c1.setPrivateKeyEncryption('pepe');
      }).should.throw('Already');
    });
    it('should prevent to disable priv key encryption when locked', function() {
      (function() {
        c1.disablePrivateKeyEncryption();
      }).should.throw('locked');
      c1.isPrivKeyEncrypted().should.equal(true);
      c1.hasPrivKeyEncrypted().should.equal(true);
    });
    it('should allow to disable priv key encryption when unlocked', function() {
      c1.unlock(password);
      c1.disablePrivateKeyEncryption();
      c1.isPrivKeyEncrypted().should.equal(false);
      c1.hasPrivKeyEncrypted().should.equal(false);
    });

    it('should prevent to encrypt airgapped\'s proxy credentials', function() {
      var airgapped = new Client();
      airgapped.seedFromRandom({
        network: 'testnet'
      });
      var exported = airgapped.export({
        noSign: true
      });
      var proxy = helpers.newClient(app);
      proxy.import(exported);
      should.not.exist(proxy.credentials.xPrivKey);
      (function() {
        proxy.setPrivateKeyEncryption('pepe');
      }).should.throw('No private key');
    });
    it('should lock and delete unencrypted fields', function() {
      c1.unlock(password);
      var xpriv = c1.credentials.xPrivKey;
      var mnemonic = c1.getMnemonic();
      c1.isPrivKeyEncrypted().should.equal(false);
      c1.hasPrivKeyEncrypted().should.equal(true);
      c1.lock();
      c1.isPrivKeyEncrypted().should.equal(true);
      c1.hasPrivKeyEncrypted().should.equal(true);
      var str = JSON.stringify(c1);
      str.indexOf(xpriv).should.equal(-1);
      str.indexOf(mnemonic).should.equal(-1);
    });
    it('should unlock and restore encrypted fields', function() {
      c1.unlock(password);
      var xpriv = c1.credentials.xPrivKey;
      var mnemonic = c1.getMnemonic();
      c1.lock();
      var str = JSON.stringify(c1);
      str.indexOf(xpriv).should.equal(-1);
      str.indexOf(mnemonic).should.equal(-1);
      (function() {
        c1.getMnemonic();
      }).should.throw('encrypted');
      c1.unlock(password);
      c1.credentials.xPrivKey.should.equal(xpriv);
      c1.getMnemonic().should.equal(mnemonic);
    });

    it('should fail to unlock with wrong password', function() {
      (function() {
        c1.unlock('hola')
      }).should.throw('Could not unlock');
    });


    it('should export & import locked', function(done) {
      var walletId = c1.credentials.walletId;
      var walletName = c1.credentials.walletName;
      var copayerName = c1.credentials.copayerName;
      var exported = c1.export({});
      importedClient = helpers.newClient(app);
      importedClient.import(exported, {});
      importedClient.openWallet(function(err) {
        should.not.exist(err);
        importedClient.credentials.walletId.should.equal(walletId);
        importedClient.credentials.walletName.should.equal(walletName);
        importedClient.credentials.copayerName.should.equal(copayerName);
        importedClient.isPrivKeyEncrypted().should.equal(true);
        importedClient.hasPrivKeyEncrypted().should.equal(true);
        importedClient.unlock(password);
        importedClient.isPrivKeyEncrypted().should.equal(false);
        importedClient.hasPrivKeyEncrypted().should.equal(true);
        done();
      });
    });

    it('should not sign when locked', function(done) {
      c1.createAddress(function(err, x0) {
        should.not.exist(err);
        blockchainExplorerMock.setUtxo(x0, 1, 1);
        var opts = {
          amount: 10000000,
          toAddress: 'n2TBMPzPECGUfcT2EByiTJ12TPZkhN2mN5',
          message: 'hello 1-1',
        };
        c1.sendTxProposal(opts, function(err, txp) {
          should.not.exist(err);
          c1.signTxProposal(txp, function(err) {
            err.message.should.contain('encrypted');
            done();
          });
        });
      });
    });
    it('should sign when unlocked', function(done) {
      c1.createAddress(function(err, x0) {
        should.not.exist(err);
        blockchainExplorerMock.setUtxo(x0, 1, 1);
        var opts = {
          amount: 10000000,
          toAddress: 'n2TBMPzPECGUfcT2EByiTJ12TPZkhN2mN5',
          message: 'hello 1-1',
        };
        c1.sendTxProposal(opts, function(err, txp) {
          should.not.exist(err);
          c1.unlock(password);
          c1.signTxProposal(txp, function(err) {
            should.not.exist(err);
            c1.lock();
            c1.isPrivKeyEncrypted().should.equal(true);
            c1.hasPrivKeyEncrypted().should.equal(true);
            done();
          });
        });
      });
    });
  });

  describe('#addAccess', function() {
    describe('1-1 wallets', function() {
      var opts;

      beforeEach(function(done) {
        opts = {
          amount: 10000,
          toAddress: 'n2TBMPzPECGUfcT2EByiTJ12TPZkhN2mN5',
          message: 'hello',
        };

        helpers.createAndJoinWallet(clients, 1, 1, function() {
          clients[0].createAddress(function(err, x0) {
            should.not.exist(err);
            blockchainExplorerMock.setUtxo(x0, 10, 1);
            var c = clients[0].credentials;

            // Ggenerate a new priv key, not registered
            var k = new Bitcore.PrivateKey();
            c.requestPrivKey = k.toString();
            c.requestPubKey = k.toPublicKey().toString();
            done();
          });
        });
      });

      it('should deny access before registering it ', function(done) {
        clients[0].sendTxProposal(opts, function(err, x) {
          err.should.be.an.instanceOf(Errors.NOT_AUTHORIZED);
          done();
        });
      });

      it('should grant access with current keys', function(done) {
        clients[0].addAccess({}, function(err, x) {
          clients[0].sendTxProposal(opts, function(err, x) {
            should.not.exist(err);
            done();
          });
        });
      });

      it('should grant access with *new* keys then deny access with old keys', function(done) {
        clients[0].addAccess({
          generateNewKey: true
        }, function(err, x) {
          clients[0].sendTxProposal(opts, function(err, x) {
            err.should.be.an.instanceOf(Errors.NOT_AUTHORIZED);
            done();
          });
        });
      });

      it('should grant access with new keys', function(done) {
        clients[0].addAccess({
          generateNewKey: true
        }, function(err, x, key) {
          var k = new Bitcore.PrivateKey(key);
          var c = clients[0].credentials;
          c.requestPrivKey = k.toString();
          c.requestPubKey = k.toPublicKey().toString();
          clients[0].sendTxProposal(opts, function(err, x) {
            should.not.exist(err);
            done();
          });
        });
      });

      it('should verify tx proposals of added access', function(done) {
        clients[0].addAccess({}, function(err, x) {
          clients[0].sendTxProposal(opts, function(err, x) {
            should.not.exist(err);
            clients[0].getTxProposals({}, function(err, txps) {
              should.not.exist(err);
              done();
            });
          });
        });
      });


      it('should detect tampered tx proposals of added access (case 1)', function(done) {
        clients[0].addAccess({}, function(err, x) {
          clients[0].sendTxProposal(opts, function(err, x) {
            should.not.exist(err);
            helpers.tamperResponse(clients[0], 'get', '/v1/txproposals/', {}, function(txps) {
              txps[0].proposalSignature = '304402206e4a1db06e00068582d3be41cfc795dcf702451c132581e661e7241ef34ca19202203e17598b4764913309897d56446b51bc1dcd41a25d90fdb5f87a6b58fe3a6920';
            }, function() {
              clients[0].getTxProposals({}, function(err, txps) {
                err.should.be.an.instanceOf(Errors.SERVER_COMPROMISED);
                done();
              });
            });
          });
        });
      });

      it('should detect tampered tx proposals of added access (case 2)', function(done) {
        clients[0].addAccess({}, function(err, x) {
          clients[0].sendTxProposal(opts, function(err, x) {
            should.not.exist(err);
            helpers.tamperResponse(clients[0], 'get', '/v1/txproposals/', {}, function(txps) {
              txps[0].proposalSignaturePubKey = '02d368d7f03a57b2ad3ad9c2766739da83b85ab9c3718fb02ad36574f9391d6bf6';
            }, function() {
              clients[0].getTxProposals({}, function(err, txps) {
                err.should.be.an.instanceOf(Errors.SERVER_COMPROMISED);
                done();
              });
            });
          });
        });
      });


      it('should detect tampered tx proposals of added access (case 3)', function(done) {
        clients[0].addAccess({}, function(err, x) {
          clients[0].sendTxProposal(opts, function(err, x) {
            should.not.exist(err);
            helpers.tamperResponse(clients[0], 'get', '/v1/txproposals/', {}, function(txps) {
              txps[0].proposalSignaturePubKeySig = '304402201528748eafc5083fe67c84cbf0eb996eba9a65584a73d8c07ed6e0dc490c195802204f340488266c804cf1033f8b852efd1d4e05d862707c119002dc3fbe7a805c35';
            }, function() {
              clients[0].getTxProposals({}, function(err, txps) {
                err.should.be.an.instanceOf(Errors.SERVER_COMPROMISED);
                done();
              });
            });
          });
        });
      });
    });
  });

  describe('Sweep paper wallet', function() {
    it.skip('should decrypt bip38 encrypted private key', function(done) {
      this.timeout(60000);
      clients[0].decryptBIP38PrivateKey('6PfRh9ZnWtiHrGoPPSzXe6iafTXc6FSXDhSBuDvvDmGd1kpX2Gvy1CfTcA', 'passphrase', {}, function(err, result) {
        should.not.exist(err);
        result.should.equal('5KjBgBiadWGhjWmLN1v4kcEZqWSZFqzgv7cSUuZNJg4tD82c4xp');
        done();
      });
    });
    it.skip('should fail to decrypt bip38 encrypted private key with incorrect passphrase', function(done) {
      this.timeout(60000);
      clients[0].decryptBIP38PrivateKey('6PfRh9ZnWtiHrGoPPSzXe6iafTXc6FSXDhSBuDvvDmGd1kpX2Gvy1CfTcA', 'incorrect passphrase', {}, function(err, result) {
        should.exist(err);
        err.message.should.contain('passphrase');
        done();
      });
    });
    it('should get balance from single private key', function(done) {
      var address = {
        address: '1PuKMvRFfwbLXyEPXZzkGi111gMUCs6uE3',
        type: 'P2PKH',
      };
      helpers.createAndJoinWallet(clients, 1, 1, function() {
        blockchainExplorerMock.setUtxo(address, 123, 1);
        clients[0].getBalanceFromPrivateKey('5KjBgBiadWGhjWmLN1v4kcEZqWSZFqzgv7cSUuZNJg4tD82c4xp', function(err, balance) {
          should.not.exist(err);
          balance.should.equal(123 * 1e8);
          done();
        });
      });
    });
    it('should build tx for single private key', function(done) {
      var address = {
        address: '1PuKMvRFfwbLXyEPXZzkGi111gMUCs6uE3',
        type: 'P2PKH',
      };
      helpers.createAndJoinWallet(clients, 1, 1, function() {
        blockchainExplorerMock.setUtxo(address, 123, 1);
        clients[0].buildTxFromPrivateKey('5KjBgBiadWGhjWmLN1v4kcEZqWSZFqzgv7cSUuZNJg4tD82c4xp', '1GG3JQikGC7wxstyavUBDoCJ66bWLLENZC', {}, function(err, tx) {
          should.not.exist(err);
          should.exist(tx);
          tx.outputs.length.should.equal(1);
          var output = tx.outputs[0];
          output.satoshis.should.equal(123 * 1e8 - 10000);
          var script = new Bitcore.Script.buildPublicKeyHashOut(Bitcore.Address.fromString('1GG3JQikGC7wxstyavUBDoCJ66bWLLENZC'));
          output.script.toString('hex').should.equal(script.toString('hex'));
          done();
        });
      });
    });

    it('should handle tx serialization error when building tx', function(done) {
      var sandbox = sinon.sandbox.create();

      var se = sandbox.stub(Bitcore.Transaction.prototype, 'serialize', function() {
        throw new Error('this is an error');
      });

      var address = {
        address: '1PuKMvRFfwbLXyEPXZzkGi111gMUCs6uE3',
        type: 'P2PKH',
      };
      helpers.createAndJoinWallet(clients, 1, 1, function() {
        blockchainExplorerMock.setUtxo(address, 123, 1);
        clients[0].buildTxFromPrivateKey('5KjBgBiadWGhjWmLN1v4kcEZqWSZFqzgv7cSUuZNJg4tD82c4xp', '1GG3JQikGC7wxstyavUBDoCJ66bWLLENZC', {}, function(err, tx) {
          should.exist(err);
          should.not.exist(tx);
          err.should.be.an.instanceOf(Errors.COULD_NOT_BUILD_TRANSACTION);
          sandbox.restore();
          done();
        });
      });
    });

    it('should fail to build tx for single private key if insufficient funds', function(done) {
      var address = {
        address: '1PuKMvRFfwbLXyEPXZzkGi111gMUCs6uE3',
        type: 'P2PKH',
      };
      helpers.createAndJoinWallet(clients, 1, 1, function() {
        blockchainExplorerMock.setUtxo(address, 123 / 1e8, 1);
        clients[0].buildTxFromPrivateKey('5KjBgBiadWGhjWmLN1v4kcEZqWSZFqzgv7cSUuZNJg4tD82c4xp', '1GG3JQikGC7wxstyavUBDoCJ66bWLLENZC', {
          fee: 500
        }, function(err, tx) {
          should.exist(err);
          err.should.be.an.instanceOf(Errors.INSUFFICIENT_FUNDS);
          done();
        });
      });
    });
  });
  describe('#formatAmount', function() {
    it('should successfully format amount', function() {
      var cases = [{
        args: [1, 'bit'],
        expected: '0',
      }, {
        args: [1, 'btc'],
        expected: '0.00',
      }, {
        args: [0, 'bit'],
        expected: '0',
      }, {
        args: [12345678, 'bit'],
        expected: '123,457',
      }, {
        args: [12345678, 'btc'],
        expected: '0.123457',
      }, {
        args: [12345611, 'btc'],
        expected: '0.123456',
      }, {
        args: [1234, 'btc'],
        expected: '0.000012',
      }, {
        args: [1299, 'btc'],
        expected: '0.000013',
      }, {
        args: [1234567899999, 'btc'],
        expected: '12,345.679',
      }, {
        args: [12345678, 'bit', {
          thousandsSeparator: '.'
        }],
        expected: '123.457',
      }, {
        args: [12345678, 'btc', {
          decimalSeparator: ','
        }],
        expected: '0,123457',
      }, {
        args: [1234567899999, 'btc', {
          thousandsSeparator: ' ',
          decimalSeparator: ','
        }],
        expected: '12 345,679',
      }, ];

      _.each(cases, function(testCase) {
        Utils.formatAmount.apply(this, testCase.args).should.equal(testCase.expected);
      });
    });
  });

<<<<<<< HEAD
  describe('_initNotifications', function() {
    it('should handle NOT_FOUND error from _fetLatestNotifications', function(done) {
      var sandbox = sinon.sandbox.create();
      var clock = sandbox.useFakeTimers();

      var client = new Client();

      var _f = sandbox.stub(client, '_fetchLatestNotifications', function(interval, callback) {
        callback(new Errors.NOT_FOUND);
      });

      client._initNotifications({notificationIntervalSeconds: 1});
      should.exist(client.notificationsIntervalId);
      clock.tick(1000);
      should.not.exist(client.notificationsIntervalId);
      sandbox.restore();
      done();
    });

    it('should handle NOT_AUTHORIZED error from _fetLatestNotifications', function(done) {
      var sandbox = sinon.sandbox.create();
      var clock = sandbox.useFakeTimers();

      var client = new Client();

      var _f = sandbox.stub(client, '_fetchLatestNotifications', function(interval, callback) {
        callback(new Errors.NOT_AUTHORIZED);
      });

      client._initNotifications({notificationIntervalSeconds: 1});
      should.exist(client.notificationsIntervalId);
      clock.tick(1000);
      should.not.exist(client.notificationsIntervalId);
      sandbox.restore();
      done();
    });
  });

  describe('import', function(done) {
    it('should handle import with invalid JSON', function(done) {
      var importString = 'this is not valid JSON';
      var client = new Client();
      (function(){client.import(importString);}).should.throw(Errors.INVALID_BACKUP);
      done();
    });
  });

  describe('_import', function() {
    it('should handle not being able to add access', function(done) {
      var sandbox = sinon.sandbox.create();
      var client = new Client();
      client.credentials = {};

      var ow = sandbox.stub(client, 'openWallet', function(callback) {
        callback(new Error());
      });

      var ip = sandbox.stub(client, 'isPrivKeyExternal', function() {
        return false;
      });

      var aa = sandbox.stub(client, 'addAccess', function(options, callback) {
        callback(new Error());
      });

      client._import(function(err) {
        should.exist(err);
        err.should.be.an.instanceOf(Errors.WALLET_DOES_NOT_EXIST);
        sandbox.restore();
        done();
      });
    });
  });

  describe('importFromMnemonic', function() {
    it('should handle importing an invalid mnemonic', function(done) {
      var client = new Client();
      var mnemonicWords = 'this is an invalid mnemonic';
      client.importFromMnemonic(mnemonicWords, {}, function(err) {
        should.exist(err);
        err.should.be.an.instanceOf(Errors.INVALID_BACKUP);
        done();
      });
    });
  });

  describe('importFromExtendedPrivateKey', function() {
    it('should handle importing an invalid extended private key', function(done) {
      var client = new Client();
      var xPrivKey = 'this is an invalid key';
      client.importFromExtendedPrivateKey(xPrivKey, function(err) {
        should.exist(err);
        err.should.be.an.instanceOf(Errors.INVALID_BACKUP);
        done();
      });
    });
  });

  describe('importFromExtendedPublicKey', function() {
    it('should handle importing an invalid extended private key', function(done) {
      var client = new Client();
      var xPubKey = 'this is an invalid key';
      client.importFromExtendedPublicKey(xPubKey, {}, {}, {}, function(err) {
        should.exist(err);
        err.should.be.an.instanceOf(Errors.INVALID_BACKUP);
        done();
      });
    });
  });

  describe('_doRequest', function() {
    it('should handle connection error', function(done) {
      var sandbox = sinon.sandbox.create();
      var client = new Client();
      client.credentials = {};

      var re = sandbox.stub(client, 'request', function(args, callback) {
        callback(null, {}, {});
      });

      client._doRequest('method', 'url', {}, function(err, body, header) {
        should.exist(err);
        should.not.exist(body);
        should.not.exist(header);
        err.should.be.an.instanceOf(Errors.CONNECTION_ERROR);
        sandbox.restore();
        done();
      });
    });

    it('should handle ECONNRESET error', function(done) {
      var sandbox = sinon.sandbox.create();
      var client = new Client();
      client.credentials = {};

      var re = sandbox.stub(client, 'request', function(args, callback) {
        callback(null, {statusCode: 200}, '{"error":"read ECONNRESET"}');
      });

      client._doRequest('method', 'url', {}, function(err, body, header) {
        should.exist(err);
        should.not.exist(body);
        should.not.exist(header);
        err.should.be.an.instanceOf(Errors.ECONNRESET_ERROR);
        sandbox.restore();
        done();
      });
    });
  });

=======
>>>>>>> 2f49cb21
});<|MERGE_RESOLUTION|>--- conflicted
+++ resolved
@@ -4012,7 +4012,6 @@
     });
   });
 
-<<<<<<< HEAD
   describe('_initNotifications', function() {
     it('should handle NOT_FOUND error from _fetLatestNotifications', function(done) {
       var sandbox = sinon.sandbox.create();
@@ -4163,6 +4162,4 @@
     });
   });
 
-=======
->>>>>>> 2f49cb21
 });