--- conflicted
+++ resolved
@@ -151,15 +151,6 @@
     }
   }
 
-<<<<<<< HEAD
-  const blocksForHeight = await BitcoinBlockStorage.collection.countDocuments({
-    chain,
-    network,
-    height: blockNum,
-    processed: true
-  });
-=======
->>>>>>> 4dd415a6
   if (blocksForHeight === 0) {
     success = false;
     const error = {
@@ -190,10 +181,6 @@
   //blocks with same hash
   if (blockTxs.length > 0) {
     const hashFromTx = blockTxs[0].blockHash;
-<<<<<<< HEAD
-    const blocksForHash = await BitcoinBlockStorage.collection.countDocuments({ chain, network, hash: hashFromTx });
-=======
->>>>>>> 4dd415a6
     if (blocksForHash > 1) {
       success = false;
       const error = { model: 'block', err: true, type: 'DUPE_BLOCKHASH', payload: { hash: hashFromTx, blockNum } };
