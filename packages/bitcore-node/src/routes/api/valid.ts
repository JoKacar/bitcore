import express = require('express');
const router = express.Router({ mergeParams: true });
import logger from '../../logger';
import { ChainStateProvider } from '../../providers/chain-state';

<<<<<<< HEAD
router.get('/:input', async function(req, res) {
  let { chain, network, input } = req.params;
=======
router.get('/:input', async function (req, res) {
  let { input, chain, network } = req.params;
>>>>>>> b77b6db8
  try {
    let isValid = await ChainStateProvider.isValid({
      chain,
      network,
      input
    });
    return res.send(isValid);
  } catch (err: any) {
    logger.error('Error checking network validity: %o', err.stack || err.message || err);
    return res.status(500).send(err.message || err);
  }
});

module.exports = {
  router,
  path: '/valid'
};<|MERGE_RESOLUTION|>--- conflicted
+++ resolved
@@ -3,13 +3,8 @@
 import logger from '../../logger';
 import { ChainStateProvider } from '../../providers/chain-state';
 
-<<<<<<< HEAD
 router.get('/:input', async function(req, res) {
   let { chain, network, input } = req.params;
-=======
-router.get('/:input', async function (req, res) {
-  let { input, chain, network } = req.params;
->>>>>>> b77b6db8
   try {
     let isValid = await ChainStateProvider.isValid({
       chain,
