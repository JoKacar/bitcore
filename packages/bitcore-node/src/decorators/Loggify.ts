import logger from '../logger';
import util from 'util';
import parseArgv from "../utils/parseArgv";
export const PerformanceTracker = {};
let args = parseArgv([], ['DEBUG']);

let LoggifiedClasses: { [key: string]: boolean } = {};

export function SavePerformance(logPrefix, startTime, endTime) {
  const totalTime = endTime.getTime() - startTime.getTime();
  if(!PerformanceTracker[logPrefix]) {
    PerformanceTracker[logPrefix] = {
      time: totalTime,
      count: 1,
      avg: totalTime
    };
  } else {
    PerformanceTracker[logPrefix].time += totalTime;
    PerformanceTracker[logPrefix].count++;
    PerformanceTracker[logPrefix].avg = PerformanceTracker[logPrefix].time / PerformanceTracker[logPrefix].count;
  }
}


export function LoggifyClass<T extends { new (...args: any[]): {} }>(
  aClass: T
) {
<<<<<<< HEAD
  if(!args.DEBUG) {
=======
  if(args.DEBUG) {
>>>>>>> 0e6c0141
    return aClass;
  }
  return class extends aClass {
    constructor(...args: any[]) {
      super(...args);
      var self = this;
      if (!LoggifiedClasses[aClass.name]) {
        LoggifiedClasses[aClass.name] = true;
        logger.debug(
          `Loggifying ${aClass.name} with args:: ${util.inspect(args)}`
        );
        LoggifyObject(aClass.prototype, aClass.name, self);
      }
    }
  };
}

export function LoggifyMethod(className: string) {
  return function(
    descriptor: TypedPropertyDescriptor<Function>
  ) {
    if (descriptor.value != undefined && args.DEBUG) {
      descriptor.value = LoggifyFunction(descriptor.value, className);
    }
  };
}

export function LoggifyFunction(fn: Function, logPrefix: string = '', bind?: any) {
  if(!args.DEBUG) {
    return fn as (...methodargs: any[]) => any;
  }
  let copy = fn;
  if (bind) {
    copy = copy.bind(bind);
  }
  return function(...methodargs: any[]) {
    const startTime = new Date();
    logger.debug(`${logPrefix}::args::${util.inspect(methodargs)}`);
    let returnVal = copy(...methodargs);
    if (returnVal && <Promise<any>>returnVal.then) {
      returnVal
        .catch((err: any) => {
          logger.error(`${logPrefix}::catch::${err}`);
          throw err;
        })
        .then((data: any) => {
          logger.debug(`${logPrefix}::resolved::${util.inspect(data)}`);
          SavePerformance(logPrefix, startTime, new Date());
          return data;
        });
    } else {
      SavePerformance(logPrefix, startTime, new Date());
      logger.debug(`${logPrefix}::returned::${util.inspect(returnVal)}`);
    }
    return returnVal;
  };
}

export function LoggifyObject(obj: any, logPrefix: string = '', bind?: any) {
  if(!args.DEBUG) {
    return obj;
  }
  for (let prop of Object.getOwnPropertyNames(obj)) {
    if (typeof obj[prop] === 'function') {
      let copy = obj[prop];
      if (bind) {
        copy = copy.bind(bind);
      }
      logger.debug(`Loggifying  ${logPrefix}::${prop}`);
      obj[prop] = LoggifyFunction(obj[prop], `${logPrefix}::${prop}`, bind);
    }
  }
  return obj;
}<|MERGE_RESOLUTION|>--- conflicted
+++ resolved
@@ -4,11 +4,9 @@
 export const PerformanceTracker = {};
 let args = parseArgv([], ['DEBUG']);
 
-let LoggifiedClasses: { [key: string]: boolean } = {};
-
 export function SavePerformance(logPrefix, startTime, endTime) {
   const totalTime = endTime.getTime() - startTime.getTime();
-  if(!PerformanceTracker[logPrefix]) {
+  if (!PerformanceTracker[logPrefix]) {
     PerformanceTracker[logPrefix] = {
       time: totalTime,
       count: 1,
@@ -22,50 +20,38 @@
 }
 
 
-export function LoggifyClass<T extends { new (...args: any[]): {} }>(
+export function LoggifyClass<T extends { new(...args: any[]): {} }>(
   aClass: T
 ) {
-<<<<<<< HEAD
-  if(!args.DEBUG) {
-=======
-  if(args.DEBUG) {
->>>>>>> 0e6c0141
+  if (!args.DEBUG) {
     return aClass;
   }
   return class extends aClass {
     constructor(...args: any[]) {
       super(...args);
-      var self = this;
-      if (!LoggifiedClasses[aClass.name]) {
-        LoggifiedClasses[aClass.name] = true;
-        logger.debug(
-          `Loggifying ${aClass.name} with args:: ${util.inspect(args)}`
-        );
-        LoggifyObject(aClass.prototype, aClass.name, self);
+      logger.debug(
+        `Loggifying ${aClass.name} with args:: ${util.inspect(args)}`
+      );
+      for (let prop of Object.getOwnPropertyNames(aClass.prototype)) {
+        if (typeof this[prop] === 'function') {
+          logger.debug(`Loggifying  ${aClass.name}::${prop}`);
+          this[prop] = LoggifyFunction(this[prop], `${aClass.name}::${prop}`, this);
+        }
       }
     }
   };
 }
 
-export function LoggifyMethod(className: string) {
-  return function(
-    descriptor: TypedPropertyDescriptor<Function>
-  ) {
-    if (descriptor.value != undefined && args.DEBUG) {
-      descriptor.value = LoggifyFunction(descriptor.value, className);
-    }
-  };
-}
 
 export function LoggifyFunction(fn: Function, logPrefix: string = '', bind?: any) {
-  if(!args.DEBUG) {
+  if (!args.DEBUG) {
     return fn as (...methodargs: any[]) => any;
   }
   let copy = fn;
   if (bind) {
     copy = copy.bind(bind);
   }
-  return function(...methodargs: any[]) {
+  return function (...methodargs: any[]) {
     const startTime = new Date();
     logger.debug(`${logPrefix}::args::${util.inspect(methodargs)}`);
     let returnVal = copy(...methodargs);
@@ -89,7 +75,7 @@
 }
 
 export function LoggifyObject(obj: any, logPrefix: string = '', bind?: any) {
-  if(!args.DEBUG) {
+  if (!args.DEBUG) {
     return obj;
   }
   for (let prop of Object.getOwnPropertyNames(obj)) {
