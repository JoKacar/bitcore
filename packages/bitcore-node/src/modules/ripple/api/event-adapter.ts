import { ObjectId } from 'mongodb';
import { RippleAPI } from 'ripple-lib';
import { BaseModule } from '../..';
import logger from '../../../logger';
<<<<<<< HEAD
=======
import { ICoin } from '../../../models/coin';
import { StateStorage } from '../../../models/state';
import { WalletAddressStorage } from '../../../models/walletAddress';
>>>>>>> ff706b15
import { RippleStateProvider } from './csp';

export class RippleEventAdapter {
  stopping = false;
  clients: RippleAPI[] = [];
  constructor(protected services: BaseModule['bitcoreServices']) {}

  async start() {
    this.stopping = false;
    console.log('Starting websocket adapter for Ripple');
    const networks = this.services.Config.chainNetworks()
      .filter(c => c.chain === 'XRP')
      .map(c => c.network);
    const chain = 'XRP';
    const csp = this.services.CSP.get({ chain }) as RippleStateProvider;

    for (let network of networks) {
      try {
        const client = await csp.getClient(network);

        client.on('ledger', async ledger => {
          this.services.Event.blockEvent.emit('block', { chain, network, ...ledger });
        });

        client.connection.on('disconnected', () => {
          if (!this.stopping) {
            client.connection.reconnect();
          }
        });

        client.connection.on('transaction', async tx => {
          const address = tx.transaction.Account;
          const transformedTx = { ...csp.transform(tx, network), wallets: new Array<ObjectId>() };
          if ('chain' in transformedTx) {
            const transformedCoins = csp.transformToCoins(tx, network);
            const { transaction, coins } = await csp.tag(chain, network, transformedTx, transformedCoins);
            this.services.Event.txEvent.emit('tx', { chain, network, ...transaction });
            if (coins && coins.length) {
              for (const coin of coins) {
                this.services.Event.addressCoinEvent.emit('coin', { address, coin });
              }
            }
          }
        });

        await client.connection.request({
          method: 'subscribe',
          streams: ['ledger', 'transactions_proposed']
        });
      } catch (e) {
        logger.error('Error connecting to XRP', e.message);
      }
    }
  }

  async stop() {
    this.stopping = true;
    for (const client of this.clients) {
      client.connection.removeAllListeners();
    }
  }
}<|MERGE_RESOLUTION|>--- conflicted
+++ resolved
@@ -1,14 +1,9 @@
 import { ObjectId } from 'mongodb';
 import { RippleAPI } from 'ripple-lib';
+import logger from '../../../logger';
 import { BaseModule } from '../..';
 import logger from '../../../logger';
-<<<<<<< HEAD
-=======
 import { ICoin } from '../../../models/coin';
-import { StateStorage } from '../../../models/state';
-import { WalletAddressStorage } from '../../../models/walletAddress';
->>>>>>> ff706b15
-import { RippleStateProvider } from './csp';
 
 export class RippleEventAdapter {
   stopping = false;
