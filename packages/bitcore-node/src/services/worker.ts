import { CallbackType } from '../types/Callback';
import { WorkerType } from '../types/Worker';
import { LoggifyClass } from '../decorators/Loggify';
import logger from '../logger';
import config from '../config';
import parseArgv from '../utils/parseArgv';
import { EventEmitter } from 'events';
import cluster from 'cluster';

let args = parseArgv([], ['DEBUG']);

@LoggifyClass
export class WorkerService extends EventEmitter {
  workers = new Array<{
    worker: cluster.Worker;
    active: boolean;
    started: Promise<any>;
  }>();

  async start() {
    if (cluster.isMaster) {
      logger.verbose(`Master ${process.pid} is running`);
      cluster.on('exit', (worker: WorkerType) => {
<<<<<<< HEAD
        logger.warn(`worker ${worker.process.pid} stopped`);
=======
        logger.error(`worker ${worker.process.pid} died`);
        process.exit();
>>>>>>> 77271ff7
      });
      if (!args.DEBUG) {
        for (let worker = 0; worker < config.numWorkers; worker++) {
          let newWorker = cluster.fork();
          logger.verbose(`Starting worker number ${worker}`);
          newWorker.on('message', (msg: any) => {
            this.emit(msg.id, msg);
          });
          let started = new Promise(resolve => {
            newWorker.on('listening', () => {
              resolve();
            });
          });
          this.workers.push({ worker: newWorker, active: false, started });
        }
      }
      const startedPromises = this.workers.map(worker => worker.started);
      return Promise.all(startedPromises);
    } else {
      logger.verbose(`Worker ${process.pid} started`);
      return;
    }
  }

  async stop() {}

  sendTask(task: any, argument: any, done: CallbackType) {
    var worker = this.workers.shift();
    if (worker) {
      this.workers.push(worker);
      var id = (Date.now() * Math.random()).toString();
      this.once(id, function(result: { error: any }) {
        done(result.error);
      });
      worker.worker.send({ task: task, argument: argument, id: id });
    }
  }

  workerCount() {
    return this.workers.length;
  }
}

export let Worker = new WorkerService();<|MERGE_RESOLUTION|>--- conflicted
+++ resolved
@@ -21,12 +21,8 @@
     if (cluster.isMaster) {
       logger.verbose(`Master ${process.pid} is running`);
       cluster.on('exit', (worker: WorkerType) => {
-<<<<<<< HEAD
         logger.warn(`worker ${worker.process.pid} stopped`);
-=======
-        logger.error(`worker ${worker.process.pid} died`);
-        process.exit();
->>>>>>> 77271ff7
+        process.kill(process.pid);
       });
       if (!args.DEBUG) {
         for (let worker = 0; worker < config.numWorkers; worker++) {
