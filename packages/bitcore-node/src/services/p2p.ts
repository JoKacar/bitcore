--- conflicted
+++ resolved
@@ -231,19 +231,9 @@
   }
 
   public async getBlock(hash: string) {
-<<<<<<< HEAD
-    return new Promise<Bitcoin.Block>(resolve => {
-      logger.debug('Getting block, hash:', hash);
-      const _getBlock = () => {
-        this.pool.sendMessage(this.messages.GetData.forBlock(hash));
-      };
-      const getBlockRetry = setInterval(_getBlock, 1000);
-
-=======
     logger.debug('Getting block, hash:', hash);
     let received = false;
     return new Promise(async resolve => {
->>>>>>> 7bba8d0e
       this.events.once(hash, block => {
         logger.debug('Received block, hash:', hash);
         received = true;
