--- conflicted
+++ resolved
@@ -85,12 +85,7 @@
     getBalanceForAddress(params: GetBalanceForAddressParams): Promise<{ balance: number }[]>;
     getBalanceForWallet(params: GetBalanceForWalletParams): Promise<{ balance: number }[]>;
     getBlock(params: GetBlockParams): Promise<IBlock | string>;
-<<<<<<< HEAD
-    getFee(params: GetEstimateSmartFeeParams): Promise<any>;
-    getBlocks(params: GetBlocksParams): Promise<Array<IBlock>>;
-=======
     getBlocks(params: GetBlocksParams): any;
->>>>>>> a3aa1d33
     broadcastTransaction(params: BroadcastTransactionParams): Promise<any>;
     createWallet(params: CreateWalletParams): Promise<IWallet>;
     getWallet(params: GetWalletParams): Promise<IWallet | null>;
