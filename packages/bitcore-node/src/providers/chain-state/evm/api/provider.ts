--- conflicted
+++ resolved
@@ -5,12 +5,7 @@
   network,
   config,
   dataType 
-<<<<<<< HEAD
-}: { network: string, dataType: string | undefined, config: IChainConfig<IEVMNetworkConfig> }) => {
-  let defaultProvider;
-=======
 }: { network: string, dataType: string | undefined, config: IChainConfig<IEVMNetworkConfig>}) : IProvider => {
->>>>>>> b77b6db8
   if (config[network]?.provider && matchProviderType(config[network].provider, dataType)) {
     return config[network].provider!;
   }
