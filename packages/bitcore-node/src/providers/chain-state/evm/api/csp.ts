import { CryptoRpc } from 'crypto-rpc';
import { ObjectID } from 'mongodb';
import { Readable } from 'stream';
import { Transaction } from 'web3-eth';
import { AbiItem } from 'web3-utils';
import Config from '../../../../config';
import {
  historical,
  internal,
  realtime
} from '../../../../decorators/decorators';
import logger from '../../../../logger';
import { MongoBound } from '../../../../models/base';
import { ITransaction } from '../../../../models/baseTransaction';
import { CacheStorage } from '../../../../models/cache';
import { WalletAddressStorage } from '../../../../models/walletAddress';
import { InternalStateProvider } from '../../../../providers/chain-state/internal/internal';
import { Storage } from '../../../../services/storage';
import { IBlock } from '../../../../types/Block';
import { SpentHeightIndicators } from '../../../../types/Coin';
import { IChainConfig, IEVMNetworkConfig, IProvider } from '../../../../types/Config';
import {
  BroadcastTransactionParams,
  GetBalanceForAddressParams,
  GetBlockParams,
  GetWalletBalanceParams,
  IChainStateService,
  StreamAddressUtxosParams,
  StreamTransactionParams,
  StreamTransactionsParams,
  StreamWalletTransactionsArgs,
  StreamWalletTransactionsParams,
  UpdateWalletParams
} from '../../../../types/namespaces/ChainStateProvider';
import { partition } from '../../../../utils/partition';
import { StatsUtil } from '../../../../utils/stats';
import { ERC20Abi } from '../abi/erc20';
import { MultisendAbi } from '../abi/multisend';
import { EVMBlockStorage } from '../models/block';
import { EVMTransactionStorage } from '../models/transaction';
import { ERC20Transfer, EVMTransactionJSON, IEVMBlock, IEVMTransaction, IEVMTransactionInProcess } from '../types';
import { BaseEVMExternalStateProvider, GetWeb3Response } from './ecsp';
import { Erc20RelatedFilterTransform } from './erc20Transform';
import { InternalTxRelatedFilterTransform } from './internalTxTransform';
import { PopulateEffectsTransform } from './populateEffectsTransform';
import { PopulateReceiptTransform } from './populateReceiptTransform';
import {
  getProvider,
  isValidProviderType
} from './provider';
import { EVMListTransactionsStream } from './transform';

export class BaseEVMStateProvider extends InternalStateProvider implements IChainStateService {
  config: IChainConfig<IEVMNetworkConfig>;
  static rpcs = {} as { [chain: string]: { [network: string]: GetWeb3Response[] } };
  ecsp: BaseEVMExternalStateProvider;

  constructor(public chain: string = 'ETH') {
    super(chain);
    this.config = Config.chains[this.chain] as IChainConfig<IEVMNetworkConfig>;
    this.ecsp = new BaseEVMExternalStateProvider(chain);
  }

  async getWeb3(network: string, params?: { type: IProvider['dataType'] }): Promise<GetWeb3Response> {
    for (const rpc of BaseEVMStateProvider.rpcs[this.chain]?.[network] || []) {
      if (!isValidProviderType(params?.type, rpc.dataType)) {
        continue;
      }
<<<<<<< HEAD
    } catch (e) {
      delete BaseEVMStateProvider.rpcs[this.chain][network];
    }
    if (!BaseEVMStateProvider.rpcs[this.chain] || !BaseEVMStateProvider.rpcs[this.chain][network]) {
      logger.info(`Making a new connection for ${this.chain}:${network}`);
      const dataType = params?.type;
      const providerConfig = getProvider({ network, dataType, config: this.config });
      // Default to using ETH CryptoRpc with all EVM chain configs
      const rpcConfig = { ...providerConfig, chain: 'ETH', currencyConfig: {} };
      const rpc = new CryptoRpc(rpcConfig, {}).get('ETH');
      if (BaseEVMStateProvider.rpcs[this.chain]) {
        BaseEVMStateProvider.rpcs[this.chain][network] = { rpc, web3: rpc.web3, dataType: dataType || 'combinded' };
      } else {
        BaseEVMStateProvider.rpcs[this.chain] = { [network]: { rpc, web3: rpc.web3, dataType: dataType || 'combinded' } };
=======

      try {
        await Promise.race([
          rpc.web3.eth.getBlockNumber(),
          new Promise((_, reject) => setTimeout(reject, 5000))
        ]);
        return rpc; // return the first applicable rpc that's responsive
      } catch (e) {
        // try reconnecting
        if (typeof (rpc.web3.currentProvider as any)?.disconnect === 'function') {
          (rpc.web3.currentProvider as any)?.disconnect?.();
          (rpc.web3.currentProvider as any)?.connect?.();
          if ((rpc.web3.currentProvider as any)?.connected) {
            return rpc;
          }
        }
        const idx = BaseEVMStateProvider.rpcs[this.chain][network].indexOf(rpc);
        BaseEVMStateProvider.rpcs[this.chain][network].splice(idx, 1);
>>>>>>> b77b6db8
      }
    }
    
    logger.info(`Making a new connection for ${this.chain}:${network}`);
    const dataType = params?.type;
    const providerConfig = getProvider({ network, dataType, config: this.config });
    // Default to using ETH CryptoRpc with all EVM chain configs
    const rpcConfig = { ...providerConfig, chain: 'ETH', currencyConfig: {} };
    const rpc = new CryptoRpc(rpcConfig, {}).get('ETH');
    const rpcObj = { rpc, web3: rpc.web3, dataType: rpcConfig.dataType || 'combined' };
    if (!BaseEVMStateProvider.rpcs[this.chain]) {
      BaseEVMStateProvider.rpcs[this.chain] = {};
    }
    if (!BaseEVMStateProvider.rpcs[this.chain][network]) {
      BaseEVMStateProvider.rpcs[this.chain][network] = [];
    }
    BaseEVMStateProvider.rpcs[this.chain][network].push(rpcObj);
    return rpcObj;
  }

  async erc20For(network: string, address: string) {
    const { web3 } = await this.getWeb3(network);
    const contract = new web3.eth.Contract(ERC20Abi as AbiItem[], address);
    return contract;
  }

  async getMultisendContract(network: string, address: string) {
    const { web3 } = await this.getWeb3(network);
    const contract = new web3.eth.Contract(MultisendAbi as AbiItem[], address);
    return contract;
  }

  async getERC20TokenInfo(network: string, tokenAddress: string) {
    const token = await this.erc20For(network, tokenAddress);
    const [name, decimals, symbol] = await Promise.all([
      token.methods.name().call(),
      token.methods.decimals().call(),
      token.methods.symbol().call()
    ]);

    return {
      name,
      decimals,
      symbol
    };
  }

  async getERC20TokenAllowance(network: string, tokenAddress: string, ownerAddress: string, spenderAddress: string) {
    const token = await this.erc20For(network, tokenAddress);
    return await token.methods.allowance(ownerAddress, spenderAddress).call();
  }

  @historical
  async getFee(params) {
    let { network, target = 4, txType } = params;
    const chain = this.chain;
    if (network === 'livenet') {
      network = 'mainnet';
    }
    let cacheKey = `getFee-${chain}-${network}-${target}`;
    if (txType) {
      cacheKey += `-type${txType}`;
    }

    return CacheStorage.getGlobalOrRefresh(
      cacheKey,
      async () => {
        if (txType?.toString() === '2') {
          const { rpc } = await this.getWeb3(network, { type: 'historical' });
          let feerate = await rpc.estimateFee({ nBlocks: target, txType });
          return { feerate, blocks: target };
        }
        let feerate;
        if (!this.isExternallyProvided({ network })) {
          const txs = await EVMTransactionStorage.collection
            .find({ chain, network, blockHeight: { $gt: 0 } })
            .project({ gasPrice: 1, blockHeight: 1 })
            .sort({ blockHeight: -1 })
            .limit(20 * 200)
            .toArray();

          const blockGasPrices = txs
            .map(tx => Number(tx.gasPrice))
            .filter(gasPrice => gasPrice)
            .sort((a, b) => b - a);

          const whichQuartile = Math.min(target, 4) || 1;
          const quartileMedian = StatsUtil.getNthQuartileMedian(blockGasPrices, whichQuartile);

          const roundedGwei = (quartileMedian / 1e9).toFixed(2);
          const gwei = Number(roundedGwei) || 0;
          feerate = gwei * 1e9;
        } else {
          return await this.ecsp.getFee(params);
        }
        return { feerate, blocks: target };
      },
      CacheStorage.Times.Minute
    );
  }

  async getPriorityFee(params) {
    let { network, percentile } = params;
    const chain = this.chain;
    const priorityFeePercentile = percentile || 15;
    if (network === 'livenet') {
      network = 'mainnet';
    }
    let cacheKey = `getFee-${chain}-${network}-priorityFee-${priorityFeePercentile}`;

    return CacheStorage.getGlobalOrRefresh(
      cacheKey,
      async () => {
        const { rpc } = await this.getWeb3(network);
        let feerate = await rpc.estimateMaxPriorityFee({ percentile: priorityFeePercentile });
        return { feerate };
      },
      CacheStorage.Times.Minute
    );
  }

  async getBalanceForAddress(params: GetBalanceForAddressParams) {
    const { chain, network, address } = params;
    const { web3 } = await this.getWeb3(network, { type: 'realtime' });
    const tokenAddress = params.args && params.args.tokenAddress;
    const addressLower = address.toLowerCase();
    const cacheKey = tokenAddress
      ? `getBalanceForAddress-${chain}-${network}-${addressLower}-${tokenAddress.toLowerCase()}`
      : `getBalanceForAddress-${chain}-${network}-${addressLower}`;
    const balances = await CacheStorage.getGlobalOrRefresh(
      cacheKey,
      async () => {
        if (tokenAddress) {
          const token = await this.erc20For(network, tokenAddress);
          const balance = await token.methods.balanceOf(address).call();
          const numberBalance = Number(balance);
          return { confirmed: numberBalance, unconfirmed: 0, balance: numberBalance };
        } else {
          const balance = await web3.eth.getBalance(address);
          const numberBalance = Number(balance);
          return { confirmed: numberBalance, unconfirmed: 0, balance: numberBalance };
        }
      },
      CacheStorage.Times.Minute
    );
    return balances;
  }

  @realtime
  async getLocalTip({ chain, network }) {
    return this.execute('getLocalTip', network)({ chain, network });
  }

  _getLocalTip = async ({ chain, network }): Promise<IBlock> => {
    return EVMBlockStorage.getLocalTip({ chain, network });
  }

  async getReceipt(network: string, txid: string) {
    const { web3 } = await this.getWeb3(network, { type: 'historical' });
    return web3.eth.getTransactionReceipt(txid);
  }

  async populateReceipt(tx: MongoBound<IEVMTransaction>) {
    if (!tx.receipt) {
      const receipt = await this.getReceipt(tx.network, tx.txid);
      if (receipt) {
        const fee = receipt.gasUsed * tx.gasPrice;
        await EVMTransactionStorage.collection.updateOne({ _id: tx._id }, { $set: { receipt, fee } });
        tx.receipt = receipt;
        tx.fee = fee;
      }
    }
    return tx;
  }

  populateEffects(tx: MongoBound<IEVMTransaction>) {
    if (!tx.effects || (tx.effects && tx.effects.length == 0)) {
      tx.effects = EVMTransactionStorage.getEffects(tx as IEVMTransactionInProcess);
    }
    return tx;
  }

  @historical
  async getTransaction(params: StreamTransactionParams) {
    const { network } = params;
    return await this.execute('getTransaction', network)(params);
  }

  _getTransaction = async (params: StreamTransactionParams) => {
    try {
      let { chain, network, txId } = params;
      if (typeof txId !== 'string' || !chain || !network) {
        throw new Error('Missing required param');
      }
      network = network.toLowerCase();
      let query = { chain, network, txid: txId };
      const tip = await this._getLocalTip(params);
      const tipHeight = tip ? tip.height : 0;
      let found = await EVMTransactionStorage.collection.findOne(query);
      if (found) {
        let confirmations = 0;
        if (found.blockHeight && found.blockHeight >= 0) {
          confirmations = tipHeight - found.blockHeight + 1;
        }
        found = await this.populateReceipt(found);
        // Add effects to old db entries
        found = this.populateEffects(found);
        const convertedTx = EVMTransactionStorage._apiTransform(found, { object: true }) as EVMTransactionJSON;
        return { ...convertedTx, confirmations };
      } else {
        return undefined;
      }
    } catch (err) {
      console.error(err);
    }
    return undefined;
  }

  async broadcastTransaction(params: BroadcastTransactionParams) {
    const { network, rawTx } = params;
    const { web3 } = await this.getWeb3(network, { type: 'realtime' });
    const rawTxs = typeof rawTx === 'string' ? [rawTx] : rawTx;
    const txids = new Array<string>();
    for (const tx of rawTxs) {
      const txid = await new Promise<string>((resolve, reject) => {
        web3.eth
          .sendSignedTransaction(tx)
          .on('transactionHash', resolve)
          .on('error', reject)
          .catch(e => {
            logger.error('%o', e);
            reject(e);
          });
      });
      txids.push(txid);
    }
    return txids.length === 1 ? txids[0] : txids;
  }

  @historical
  async streamAddressTransactions(params: StreamAddressUtxosParams) {
    const { network } = params;
    return await this.execute('streamAddressTransactions', network)(params);
  }

  _streamAddressTransactions = async (params: StreamAddressUtxosParams) => {
    const { req, res, args, chain, network, address } = params;
    const { limit, /*since,*/ tokenAddress } = args;
    if (!args.tokenAddress) {
      const query = {
        $or: [
          { chain, network, from: address },
          { chain, network, to: address },
          { chain, network, 'internal.action.to': address }, // Retained for old db entries
          { chain, network, 'effects.to': address }
        ]
      };

      // NOTE: commented out since and paging for now b/c they were causing extra long query times on insight.
      // The case where an address has >1000 txns is an edge case ATM and can be addressed later
      Storage.apiStreamingFind(EVMTransactionStorage, query, { limit /*since, paging: '_id'*/ }, req!, res!);
    } else {
      try {
        const tokenTransfers = await this.getErc20Transfers(network, address, tokenAddress, args);
        res!.json(tokenTransfers);
      } catch (err: any) {
        logger.error('Error streaming address transactions: %o', err.stack || err.message || err);
        res!.status(500).send(err);
      }
    }
  }

  @historical
  @internal
  async streamTransactions(params: StreamTransactionsParams) {
    const { chain, network, req, res, args } = params;
    let { blockHash, blockHeight } = args;
    if (!chain || !network) {
      throw new Error('Missing chain or network');
    }
    let query: any = {
      chain,
      network: network.toLowerCase()
    };
    if (blockHeight !== undefined) {
      query.blockHeight = Number(blockHeight);
    }
    if (blockHash !== undefined) {
      query.blockHash = blockHash;
    }
    const tip = await this._getLocalTip(params);
    const tipHeight = tip ? tip.height : 0;
    return Storage.apiStreamingFind(EVMTransactionStorage, query, args, req, res, t => {
      let confirmations = 0;
      if (t.blockHeight !== undefined && t.blockHeight >= 0) {
        confirmations = tipHeight - t.blockHeight + 1;
      }
      // Add effects to old db entries
      if (!t.effects || (t.effects && t.effects.length == 0)) {
        t.effects = EVMTransactionStorage.getEffects(t as IEVMTransactionInProcess);
      }
      const convertedTx = EVMTransactionStorage._apiTransform(t, { object: true }) as Partial<ITransaction>;
      return JSON.stringify({ ...convertedTx, confirmations });
    });
  }

  @realtime
  async getWalletBalance(params: GetWalletBalanceParams) {
    const { network } = params;
    if (params.wallet._id === undefined) {
      throw new Error('Wallet balance can only be retrieved for wallets with the _id property');
    }
    let addresses = await this.getWalletAddresses(params.wallet._id);
    let addressBalancePromises = addresses.map(({ address }) =>
      this.getBalanceForAddress({ chain: this.chain, network, address, args: params.args })
    );
    let addressBalances = await Promise.all<{ confirmed: number; unconfirmed: number; balance: number }>(
      addressBalancePromises
    );
    let balance = addressBalances.reduce(
      (prev, cur) => ({
        unconfirmed: prev.unconfirmed + Number(cur.unconfirmed),
        confirmed: prev.confirmed + Number(cur.confirmed),
        balance: prev.balance + Number(cur.balance)
      }),
      { unconfirmed: 0, confirmed: 0, balance: 0 }
    );
    return balance;
  }

  getWalletTransactionQuery(params: StreamWalletTransactionsParams) {
    const { chain, network, wallet, args } = params;
    let query = {
      chain,
      network,
      wallets: wallet._id,
      'wallets.0': { $exists: true },
      blockHeight: { $gt: -3 } // Exclude invalid transactions
    } as any;
    if (args) {
      if (args.startBlock || args.endBlock) {
        query.$or = [];
        if (args.includeMempool) {
          query.$or.push({ blockHeight: SpentHeightIndicators.pending });
        }
        let blockRangeQuery = {} as any;
        if (args.startBlock) {
          blockRangeQuery.$gte = Number(args.startBlock);
        }
        if (args.endBlock) {
          blockRangeQuery.$lte = Number(args.endBlock);
        }
        query.$or.push({ blockHeight: blockRangeQuery });
      } else {
        if (args.startDate) {
          const startDate = new Date(args.startDate);
          if (startDate.getTime()) {
            query.blockTimeNormalized = { $gte: new Date(args.startDate) };
          }
        }
        if (args.endDate) {
          const endDate = new Date(args.endDate);
          if (endDate.getTime()) {
            query.blockTimeNormalized = query.blockTimeNormalized || {};
            query.blockTimeNormalized.$lt = new Date(args.endDate);
          }
        }
      }
      if (args.includeInvalidTxs) {
        delete query.blockHeight;
      }
    }
    return query;
  }

  @historical
  async streamWalletTransactions(params: StreamWalletTransactionsParams) {
    const { network } = params;
    return this.execute('streamWalletTransactions', network)(params);
  }

  _streamWalletTransactions = async (params: StreamWalletTransactionsParams) => {
    const { network, wallet, res, args } = params;
    const { web3 } = await this.getWeb3(network);
    const query = this.getWalletTransactionQuery(params);

    let transactionStream = new Readable({ objectMode: true });
    const walletAddresses = (await this.getWalletAddresses(wallet._id!)).map(waddres => waddres.address);
    const ethTransactionTransform = new EVMListTransactionsStream(walletAddresses);
    const populateReceipt = new PopulateReceiptTransform();
    const populateEffects = new PopulateEffectsTransform();

    transactionStream = EVMTransactionStorage.collection
      .find(query)
      .sort({ blockTimeNormalized: 1 })
      .addCursorFlag('noCursorTimeout', true);

    transactionStream = transactionStream.pipe(populateEffects); // For old db entires

    if (!args.tokenAddress && wallet._id) {
      const internalTxTransform = new InternalTxRelatedFilterTransform(web3, wallet._id);
      transactionStream = transactionStream.pipe(internalTxTransform);
    }

    if (args.tokenAddress) {
      const erc20Transform = new Erc20RelatedFilterTransform(args.tokenAddress);
      transactionStream = transactionStream.pipe(erc20Transform);
    }

    transactionStream
      .pipe(populateReceipt)
      .pipe(ethTransactionTransform)
      .pipe(res);
  }

  async getErc20Transfers(
    network: string,
    address: string,
    tokenAddress: string,
    args: Partial<StreamWalletTransactionsArgs> = {}
  ): Promise<Array<Partial<Transaction>>> {
    const token = await this.erc20For(network, tokenAddress);
    const [sent, received] = await Promise.all([
      token.getPastEvents('Transfer', {
        filter: { _from: address },
        fromBlock: args.startBlock || 0,
        toBlock: args.endBlock || 'latest'
      }),
      token.getPastEvents('Transfer', {
        filter: { _to: address },
        fromBlock: args.startBlock || 0,
        toBlock: args.endBlock || 'latest'
      })
    ]);
    return this.convertTokenTransfers([...sent, ...received]);
  }

  convertTokenTransfers(tokenTransfers: Array<ERC20Transfer>) {
    return tokenTransfers.map(this.convertTokenTransfer);
  }

  convertTokenTransfer(transfer: ERC20Transfer) {
    const { blockHash, blockNumber, transactionHash, returnValues, transactionIndex } = transfer;
    return {
      blockHash,
      blockNumber,
      transactionHash,
      transactionIndex,
      hash: transactionHash,
      from: returnValues['_from'],
      to: returnValues['_to'],
      value: returnValues['_value']
    } as Partial<Transaction>;
  }

  @realtime
  async getAccountNonce(network: string, address: string) {
    const { web3 } = await this.getWeb3(network, { type: 'realtime' });
    const count = await web3.eth.getTransactionCount(address);
    return count;
    /*
     *return EthTransactionStorage.collection.countDocuments({
     *  chain: 'ETH',
     *  network,
     *  from: address,
     *  blockHeight: { $gt: -1 }
     *});
     */
  }

  async getWalletTokenTransactions(
    network: string,
    walletId: ObjectID,
    tokenAddress: string,
    args: StreamWalletTransactionsArgs
  ) {
    const addresses = await this.getWalletAddresses(walletId);
    const allTokenQueries = Array<Promise<Array<Partial<Transaction>>>>();
    for (const walletAddress of addresses) {
      const transfers = this.getErc20Transfers(network, walletAddress.address, tokenAddress, args);
      allTokenQueries.push(transfers);
    }
    let batches = await Promise.all(allTokenQueries);
    let txs = batches.reduce((agg, batch) => agg.concat(batch));
    return txs.sort((tx1, tx2) => tx1.blockNumber! - tx2.blockNumber!);
  }

  @realtime
  async estimateGas(params): Promise<number> {
    return new Promise(async (resolve, reject) => {
      try {
        let { network, value, from, data, /*gasPrice,*/ to } = params;
        const { web3 } = await this.getWeb3(network, { type: 'realtime' });
        const dataDecoded = EVMTransactionStorage.abiDecode(data);

        if (dataDecoded && dataDecoded.type === 'INVOICE' && dataDecoded.name === 'pay') {
          value = dataDecoded.params[0].value;
          // gasPrice = dataDecoded.params[1].value;
        } else if (data && data.type === 'MULTISEND') {
          try {
            let method, gasLimit;
            const contract = await this.getMultisendContract(network, to);
            const addresses = web3.eth.abi.decodeParameter('address[]', data.addresses);
            const amounts = web3.eth.abi.decodeParameter('uint256[]', data.amounts);

            switch (data.method) {
              case 'sendErc20':
                method = contract.methods.sendErc20(data.tokenAddress, addresses, amounts);
                gasLimit = method ? await method.estimateGas({ from }) : undefined;
                break;
              case 'sendEth':
                method = contract.methods.sendEth(addresses, amounts);
                gasLimit = method ? await method.estimateGas({ from, value }) : undefined;
                break;
              default:
                break;
            }
            return resolve(Number(gasLimit));
          } catch (err) {
            return reject(err);
          }
        }

        let _value;
        if (data) {
          // Gas estimation might fail with `insufficient funds` if value is higher than balance for a normal send.
          // We want this method to give a blind fee estimation, though, so we should not include the value
          // unless it's needed for estimating smart contract execution.
          _value = web3.utils.toHex(value)
        }

        const opts = {
          method: 'eth_estimateGas',
          params: [
            {
              data,
              to: to && to.toLowerCase(),
              from: from && from.toLowerCase(),
              // gasPrice: web3.utils.toHex(gasPrice), // Setting this lower than the baseFee of the last block will cause an error. Better to just leave it out.
              value: _value
            }
          ],
          jsonrpc: '2.0',
          id: 'bitcore-' + Date.now()
        };

        let provider = web3.currentProvider as any;
        provider.send(opts, (err, data) => {
          if (err) return reject(err);
          if (!data.result) return reject(data.error || data);
          return resolve(Number(data.result));
        });
      } catch (err) {
        return reject(err);
      }
    });
  }

  isExternallyProvided({ network }) {
    return this.config[network]?.chainSource === 'external';
  }

  execute(funcName: string, network: string): (...args: any[]) => any {
    if (this.isExternallyProvided({ network })) {
      // historical data via external provider
      return this.ecsp[funcName].bind(this.ecsp);
    }
    // historical data via full mongo data      
    return this[`_${funcName}`];
  }

  @historical
  async getBlocks(params: GetBlockParams) {
    const { network } = params;
    return this.execute('getBlocks', network)(params);
  }

  _getBlocks = async (params: GetBlockParams) => {
    const { query, options } = this.getBlocksQuery(params);
    let cursor = EVMBlockStorage.collection.find(query, options).addCursorFlag('noCursorTimeout', true);
    if (options.sort) {
      cursor = cursor.sort(options.sort);
    }
    let blocks = await cursor.toArray();
    const tip = await this._getLocalTip(params);
    const tipHeight = tip ? tip.height : 0;
    const blockTransform = (b: IEVMBlock) => {
      let confirmations = 0;
      if (b.height && b.height >= 0) {
        confirmations = tipHeight - b.height + 1;
      }
      const convertedBlock = EVMBlockStorage._apiTransform(b, { object: true }) as IEVMBlock;
      return { ...convertedBlock, confirmations };
    };
    return blocks.map(blockTransform);
  }

  async updateWallet(params: UpdateWalletParams) {
    const { chain, network } = params;
    const addressBatches = partition(params.addresses, 500);
    for (let addressBatch of addressBatches) {
      const walletAddressInserts = addressBatch.map(address => {
        return {
          insertOne: {
            document: { chain, network, wallet: params.wallet._id, address, processed: false }
          }
        };
      });

      try {
        await WalletAddressStorage.collection.bulkWrite(walletAddressInserts);
      } catch (err: any) {
        if (err.code !== 11000) {
          throw err;
        }
      }

      const addressBatchLC = addressBatch.map(address => address.toLowerCase());

      await EVMTransactionStorage.collection.updateMany(
        {
          $or: [
            { chain, network, from: { $in: addressBatch } },
            { chain, network, to: { $in: addressBatch } },
            { chain, network, 'internal.action.to': { $in: addressBatchLC } }, // Support old db entries
            { chain, network, 'calls.to': { $in: addressBatchLC } }, // Support old db entries
            { // Support old db entries
              chain,
              network,
              'calls.abiType.type': 'ERC20',
              'calls.abiType.name': { $in: ['transfer', 'transferFrom'] },
              'calls.abiType.params.type': 'address',
              'calls.abiType.params.value': { $in: addressBatchLC }
            },
            { chain, network, 'effects.to': { $in: addressBatch } },
            { chain, network, 'effects.from': { $in: addressBatch } },
          ]
        },
        { $addToSet: { wallets: params.wallet._id } }
      );

      await WalletAddressStorage.collection.updateMany(
        { chain, network, address: { $in: addressBatch }, wallet: params.wallet._id },
        { $set: { processed: true } }
      );
    }
  }

  async getCoinsForTx() {
    return {
      inputs: [],
      outputs: []
    };
  }
}<|MERGE_RESOLUTION|>--- conflicted
+++ resolved
@@ -66,22 +66,6 @@
       if (!isValidProviderType(params?.type, rpc.dataType)) {
         continue;
       }
-<<<<<<< HEAD
-    } catch (e) {
-      delete BaseEVMStateProvider.rpcs[this.chain][network];
-    }
-    if (!BaseEVMStateProvider.rpcs[this.chain] || !BaseEVMStateProvider.rpcs[this.chain][network]) {
-      logger.info(`Making a new connection for ${this.chain}:${network}`);
-      const dataType = params?.type;
-      const providerConfig = getProvider({ network, dataType, config: this.config });
-      // Default to using ETH CryptoRpc with all EVM chain configs
-      const rpcConfig = { ...providerConfig, chain: 'ETH', currencyConfig: {} };
-      const rpc = new CryptoRpc(rpcConfig, {}).get('ETH');
-      if (BaseEVMStateProvider.rpcs[this.chain]) {
-        BaseEVMStateProvider.rpcs[this.chain][network] = { rpc, web3: rpc.web3, dataType: dataType || 'combinded' };
-      } else {
-        BaseEVMStateProvider.rpcs[this.chain] = { [network]: { rpc, web3: rpc.web3, dataType: dataType || 'combinded' } };
-=======
 
       try {
         await Promise.race([
@@ -100,10 +84,9 @@
         }
         const idx = BaseEVMStateProvider.rpcs[this.chain][network].indexOf(rpc);
         BaseEVMStateProvider.rpcs[this.chain][network].splice(idx, 1);
->>>>>>> b77b6db8
-      }
-    }
-    
+      }
+    }
+
     logger.info(`Making a new connection for ${this.chain}:${network}`);
     const dataType = params?.type;
     const providerConfig = getProvider({ network, dataType, config: this.config });
