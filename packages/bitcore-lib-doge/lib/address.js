'use strict';

var _ = require('lodash');
var $ = require('./util/preconditions');
var errors = require('./errors');
var Base58Check = require('./encoding/base58check');
var Bech32 = require('./encoding/bech32');
var Networks = require('./networks');
var Hash = require('./crypto/hash');
var JSUtil = require('./util/js');
var PublicKey = require('./publickey');

/**
 * Instantiate an address from an address String or Buffer, a public key or script hash Buffer,
 * or an instance of {@link PublicKey} or {@link Script}.
 *
 * This is an immutable class, and if the first parameter provided to this constructor is an
 * `Address` instance, the same argument will be returned.
 *
 * An address has two key properties: `network` and `type`. The type is one of
 * `Address.PayToPublicKeyHash` (value is the `'pubkeyhash'` string),
 * `Address.PayToScriptHash` (the string `'scripthash'`),
 * `Address.PayToWitnessPublicKeyHash` (the string `'witnesspubkeyhash'`),
 * or `Address.PayToWitnessScriptHash` (the string `'witnessscripthash'`).
 * The network is an instance of {@link Network}.
 * You can quickly check whether an address is of a given kind by using the methods
 * `isPayToPublicKeyHash`, `isPayToScriptHash`, `isPayToWitnessPublicKeyHash`,
 * and `isPayToWitnessScriptHash`.
 *
 * @example
 * ```javascript
 * // validate that an input field is valid
 * var error = Address.getValidationError(input, 'testnet');
 * if (!error) {
 *   var address = Address(input, 'testnet');
 * } else {
 *   // invalid network or checksum (typo?)
 *   var message = error.messsage;
 * }
 *
 * // get an address from a public key
 * var address = Address(publicKey, 'testnet').toString();
 * ```
 *
 * @param {*} data - The encoded data in various formats
 * @param {Network|String|number=} network - The network: 'livenet' or 'testnet'
 * @param {string=} type - The type of address: 'scripthash', 'pubkeyhash', witnessscripthash or 'witnesspubkeyhash'
 * @param {string=} multisigType - The type of multisig: 'scripthash' or 'witnessscripthash'
 * @returns {Address} A new valid and frozen instance of an Address
 * @constructor
 */
function Address(data, network, type, multisigType) {
  /* jshint maxcomplexity: 12 */
  /* jshint maxstatements: 20 */

  if (!(this instanceof Address)) {
    return new Address(data, network, type);
  }

  if (_.isArray(data) && _.isNumber(network)) {
    return Address.createMultisig(data, network, type, false, multisigType);
  }

  if (data instanceof Address) {
    // Immutable instance
    return data;
  }

  $.checkArgument(data, 'First argument is required, please include address data.', 'guide/address.html');

  if (network && !Networks.get(network)) {
    throw new TypeError('Second argument must be "livenet" or "testnet".');
  }

  if (type && (
    type !== Address.PayToPublicKeyHash
    && type !== Address.PayToScriptHash
    && type !== Address.PayToWitnessPublicKeyHash
    && type !== Address.PayToWitnessScriptHash)) {
    throw new TypeError('Third argument must be "pubkeyhash", "scripthash", "witnesspubkeyhash", or "witnessscripthash".');
  }

  var info = this._classifyArguments(data, network, type);

  // set defaults if not set
  info.network = info.network || Networks.get(network) || Networks.defaultNetwork;
  info.type = info.type || type || Address.PayToPublicKeyHash;

  JSUtil.defineImmutable(this, {
    hashBuffer: info.hashBuffer,
    network: info.network,
    type: info.type
  });

  return this;
}

/**
 * Internal function used to split different kinds of arguments of the constructor
 * @param {*} data - The encoded data in various formats
 * @param {Network|String|number=} network - The network: 'livenet' or 'testnet'
 * @param {string=} type - The type of address: 'script' or 'pubkey'
 * @returns {Object} An "info" object with "type", "network", and "hashBuffer"
 */
Address.prototype._classifyArguments = function(data, network, type) {
  /* jshint maxcomplexity: 10 */
  // transform and validate input data
  if ((data instanceof Buffer || data instanceof Uint8Array) && (data.length === 20 || data.length === 32)) {
    return Address._transformHash(data, network, type);
  } else if ((data instanceof Buffer || data instanceof Uint8Array) && data.length >= 21) {
    return Address._transformBuffer(data, network, type);
  } else if (data instanceof PublicKey) {
    return Address._transformPublicKey(data, network, type);
  } else if (data instanceof Script) {
    return Address._transformScript(data, network);
  } else if (typeof(data) === 'string') {
    return Address._transformString(data, network, type);
  } else if (_.isObject(data)) {
    return Address._transformObject(data);
  } else {
    throw new TypeError('First argument is an unrecognized data format.');
  }
};

/** @static */
Address.PayToPublicKeyHash = 'pubkeyhash';
/** @static */
Address.PayToScriptHash = 'scripthash';
/** @static */
Address.PayToWitnessPublicKeyHash = 'witnesspubkeyhash';
/** @static */
Address.PayToWitnessScriptHash = 'witnessscripthash';

/**
 * @param {Buffer} hash - An instance of a hash Buffer
 * @param {string} type - either 'pubkeyhash', 'scripthash', 'witnesspubkeyhash', or 'witnessscripthash'
 * @param {Network=} network - the name of the network associated
 * @returns {Object} An object with keys: hashBuffer
 * @private
 */
Address._transformHash = function(hash, network, type) {
  var info = {};
  if (!(hash instanceof Buffer) && !(hash instanceof Uint8Array)) {
    throw new TypeError('Address supplied is not a buffer.');
  }
  if (hash.length !== 20 && hash.length !== 32) {
    throw new TypeError('Address hashbuffers must be either 20 or 32 bytes.');
  }
  info.hashBuffer = hash;
  info.network = Networks.get(network) || Networks.defaultNetwork;
  info.type = type;
  return info;
};

/**
 * Deserializes an address serialized through `Address#toObject()`
 * @param {Object} data
 * @param {string} data.hash - the hash that this address encodes
 * @param {string} data.type - either 'pubkeyhash', 'scripthash', 'witnesspubkeyhash', or 'witnessscripthash'
 * @param {Network=} data.network - the name of the network associated
 * @return {Address}
 */
Address._transformObject = function(data) {
  $.checkArgument(data.hash || data.hashBuffer, 'Must provide a `hash` or `hashBuffer` property');
  $.checkArgument(data.type, 'Must provide a `type` property');
  return {
    hashBuffer: data.hash ? Buffer.from(data.hash, 'hex') : data.hashBuffer,
    network: Networks.get(data.network) || Networks.defaultNetwork,
    type: data.type
  };
};

/**
 * Internal function to discover the network and type based on the first data byte
 *
 * @param {Buffer} buffer - An instance of a hex encoded address Buffer
 * @returns {Object} An object with keys: network and type
 * @private
 */
Address._classifyFromVersion = function(buffer) {
  var version = {};

  if (buffer.length > 21) {
    var info = Bech32.decode(buffer.toString('utf8'));
    if (info.version !== 0) {
      throw new TypeError('Only witness v0 addresses are supported.');
    }
    if (info.data.length === 20) {
      version.type = Address.PayToWitnessPublicKeyHash;
    } else if (info.data.length === 32) {
      version.type = Address.PayToWitnessScriptHash;
    } else {
      throw new TypeError('Witness data must be either 20 or 32 bytes.')
    }
    version.network = Networks.get(info.prefix, 'bech32prefix');
  } else {

    var pubkeyhashNetwork = Networks.get(buffer[0], 'pubkeyhash');
    var scripthashNetwork = Networks.get(buffer[0], 'scripthash');

    if (pubkeyhashNetwork) {
      version.network = pubkeyhashNetwork;
      version.type = Address.PayToPublicKeyHash;
    } else if (scripthashNetwork) {
      version.network = scripthashNetwork;
      version.type = Address.PayToScriptHash;
    }
  }

  return version;
};

/**
 * Internal function to transform a bitcoin address buffer
 *
 * @param {Buffer} buffer - An instance of a hex encoded address Buffer
 * @param {string=} network - The network: 'livenet' or 'testnet'
 * @param {string=} type - The type: 'pubkeyhash', 'scripthash', 'witnesspubkeyhash', or 'witnessscripthash'
 * @returns {Object} An object with keys: hashBuffer, network and type
 * @private
 */
Address._transformBuffer = function(buffer, network, type) {
  /* jshint maxcomplexity: 9 */
  var info = {};
  if (!(buffer instanceof Buffer) && !(buffer instanceof Uint8Array)) {
    throw new TypeError('Address supplied is not a buffer.');
  }

  if (buffer.length < 21) {
    throw new TypeError('Address buffer is incorrect length.');
  }

  var networkObj = Networks.get(network);
  var bufferVersion = Address._classifyFromVersion(buffer);

  if (network && !networkObj) {
    throw new TypeError('Unknown network');
  }

  if (!bufferVersion.network || (networkObj && networkObj.xpubkey !== bufferVersion.network.xpubkey)) {
    throw new TypeError('Address has mismatched network type.');
  }

  if (!bufferVersion.type || (type && type !== bufferVersion.type)) {
    throw new TypeError('Address has mismatched type.');
  }

  if (buffer.length > 21) {
    info.hashBuffer = Bech32.decode(buffer.toString('utf8')).data;
  } else {
    info.hashBuffer = buffer.slice(1);
  }
  info.network = bufferVersion.network;
  info.type = bufferVersion.type;
  return info;
};

/**
 * Internal function to transform a {@link PublicKey}
 *
 * @param {PublicKey} pubkey - An instance of PublicKey
 * @param {string} type - Either 'pubkeyhash', 'witnesspubkeyhash', or 'scripthash'
 * @returns {Object} An object with keys: hashBuffer, type
 * @private
 */
Address._transformPublicKey = function(pubkey, network, type) {
  var info = {};
  if (!(pubkey instanceof PublicKey)) {
    throw new TypeError('Address must be an instance of PublicKey.');
  }
  if (type && type !== Address.PayToScriptHash && type !== Address.PayToWitnessPublicKeyHash && type !== Address.PayToPublicKeyHash) {
    throw new TypeError('Type must be either pubkeyhash, witnesspubkeyhash, or scripthash to transform public key.');
  }
  if (!pubkey.compressed && (type === Address.PayToScriptHash || type === Address.PayToWitnessPublicKeyHash)) {
    throw new TypeError('Witness addresses must use compressed public keys.');
  }
  if (type === Address.PayToScriptHash) {
    info.hashBuffer = Hash.sha256ripemd160(Script.buildWitnessV0Out(pubkey).toBuffer());
  } else {
    info.hashBuffer = Hash.sha256ripemd160(pubkey.toBuffer());
  }
  info.type = type || Address.PayToPublicKeyHash;
  return info;
};

/**
 * Internal function to transform a {@link Script} into a `info` object.
 *
 * @param {Script} script - An instance of Script
 * @returns {Object} An object with keys: hashBuffer, type
 * @private
 */
Address._transformScript = function(script, network) {
  $.checkArgument(script instanceof Script, 'script must be a Script instance');
  var info = script.getAddressInfo(network);
  if (!info) {
    throw new errors.Script.CantDeriveAddress(script);
  }
  return info;
};

/**
 * Creates a P2SH address from a set of public keys and a threshold.
 *
 * The addresses will be sorted lexicographically, as that is the trend in bitcoin.
 * To create an address from unsorted public keys, use the {@link Script#buildMultisigOut}
 * interface.
 *
 * @param {Array} publicKeys - a set of public keys to create an address
 * @param {number} threshold - the number of signatures needed to release the funds
 * @param {String|Network} network - either a Network instance, 'livenet', or 'testnet'
 * @param {boolean=} nestedWitness - if the address uses a nested p2sh witness
 * @param {string} type - Either 'scripthash' or 'witnessscripthash'. If nestedWitness is set, then this is ignored
 * @return {Address}
 */
Address.createMultisig = function(publicKeys, threshold, network, nestedWitness, type) {
  network = network || publicKeys[0].network || Networks.defaultNetwork;
  if (type && type !== Address.PayToScriptHash && type !== Address.PayToWitnessScriptHash) {
    throw new TypeError('Type must be either scripthash or witnessscripthash to create multisig.');
  }
  if (nestedWitness || type === Address.PayToWitnessScriptHash) {
    publicKeys = _.map(publicKeys, PublicKey);
    for (var i = 0; i < publicKeys.length; i++) {
      if (!publicKeys[i].compressed) {
        throw new TypeError('Witness addresses must use compressed public keys.');
      }
    }
  }
  var redeemScript = Script.buildMultisigOut(publicKeys, threshold);
  if (nestedWitness) {
    return Address.payingTo(Script.buildWitnessMultisigOutFromScript(redeemScript), network);
  }
  return Address.payingTo(redeemScript, network, type);
};

/**
 * Internal function to transform a bitcoin address string
 *
 * @param {string} data
 * @param {String|Network=} network - either a Network instance, 'livenet', or 'testnet'
 * @param {string=} type - The type: 'pubkeyhash', 'scripthash', 'witnesspubkeyhash', or 'witnessscripthash'
 * @returns {Object} An object with keys: hashBuffer, network and type
 * @private
 */
Address._transformString = function(data, network, type) {
  if (typeof(data) !== 'string') {
    throw new TypeError('data parameter supplied is not a string.');
  }

  if(data.length > 100) {
    throw new TypeError('address string is too long');
  }

  if (network && !Networks.get(network)) {
    throw new TypeError('Unknown network');
  }

  data = data.trim();

  try {
    var info = Address._transformBuffer(Buffer.from(data, 'utf8'), network, type);
    return info;
  } catch (e) {
    if (type === Address.PayToWitnessPublicKeyHash || type === Address.PayToWitnessScriptHash) {
      throw e;
    }
  }

  var addressBuffer = Base58Check.decode(data);
  var info = Address._transformBuffer(addressBuffer, network, type);
  return info;
};

/**
 * Instantiate an address from a PublicKey instance
 *
 * @param {PublicKey} data
 * @param {String|Network} network - either a Network instance, 'livenet', or 'testnet'
 * @param {string} type - Either 'pubkeyhash', 'witnesspubkeyhash', or 'scripthash'
 * @returns {Address} A new valid and frozen instance of an Address
 */
Address.fromPublicKey = function(data, network, type) {
  var info = Address._transformPublicKey(data, network, type);
  network = network || Networks.defaultNetwork;
  return new Address(info.hashBuffer, network, info.type);
};

/**
 * Instantiate an address from a ripemd160 public key hash
 *
 * @param {Buffer} hash - An instance of buffer of the hash
 * @param {String|Network} network - either a Network instance, 'livenet', or 'testnet'
 * @returns {Address} A new valid and frozen instance of an Address
 */
Address.fromPublicKeyHash = function(hash, network) {
  var info = Address._transformHash(hash);
  return new Address(info.hashBuffer, network, Address.PayToPublicKeyHash);
};

/**
 * Instantiate an address from a ripemd160 script hash
 *
 * @param {Buffer} hash - An instance of buffer of the hash
 * @param {String|Network} network - either a Network instance, 'livenet', or 'testnet'
 * @param {string} type - Either 'scripthash' or 'witnessscripthash'
 * @returns {Address} A new valid and frozen instance of an Address
 */
Address.fromScriptHash = function(hash, network, type) {
  $.checkArgument(hash, 'hash parameter is required');
  var info = Address._transformHash(hash);
  if (type === Address.PayToWitnessScriptHash && hash.length !== 32) {
      throw new TypeError('Address hashbuffer must be exactly 32 bytes for v0 witness script hash.');
  }
  var type = type || Address.PayToScriptHash;
  return new Address(info.hashBuffer, network, type);
};

/**
 * Builds a p2sh address paying to script. This will hash the script and
 * use that to create the address.
 * If you want to extract an address associated with a script instead,
 * see {{Address#fromScript}}
 *
 * @param {Script} script - An instance of Script
 * @param {String|Network} network - either a Network instance, 'livenet', or 'testnet'
 * @param {string} type - Either 'scripthash' or 'witnessscripthash'
 * @returns {Address} A new valid and frozen instance of an Address
 */
Address.payingTo = function(script, network, type) {
  $.checkArgument(script, 'script is required');
  $.checkArgument(script instanceof Script, 'script must be instance of Script');
  var hash;
  if (type === Address.PayToWitnessScriptHash) {
    hash = Hash.sha256(script.toBuffer());
  } else {
    hash = Hash.sha256ripemd160(script.toBuffer());
  }
  var type = type || Address.PayToScriptHash;
  return Address.fromScriptHash(hash, network, type);
};

/**
 * Extract address from a Script. The script must be of one
 * of the following types: p2pkh input, p2pkh output, p2sh input
 * or p2sh output.
 * This will analyze the script and extract address information from it.
 * If you want to transform any script to a p2sh Address paying
 * to that script's hash instead, use {{Address#payingTo}}
 *
 * @param {Script} script - An instance of Script
 * @param {String|Network} network - either a Network instance, 'livenet', or 'testnet'
 * @returns {Address} A new valid and frozen instance of an Address
 */
Address.fromScript = function(script, network) {
  $.checkArgument(script instanceof Script, 'script must be a Script instance');
  var info = Address._transformScript(script, network);
  return new Address(info.hashBuffer, network, info.type);
};

/**
 * Instantiate an address from a buffer of the address
 *
 * @param {Buffer} buffer - An instance of buffer of the address
 * @param {String|Network=} network - either a Network instance, 'livenet', or 'testnet'
 * @param {string=} type - The type of address: 'script' or 'pubkey'
 * @returns {Address} A new valid and frozen instance of an Address
 */
Address.fromBuffer = function(buffer, network, type) {
  var info = Address._transformBuffer(buffer, network, type);
  return new Address(info.hashBuffer, info.network, info.type);
};

/**
 * Instantiate an address from an address string
 *
 * @param {string} str - An string of the bitcoin address
 * @param {String|Network=} network - either a Network instance, 'livenet', or 'testnet'
 * @param {string=} type - The type of address: 'script' or 'pubkey'
 * @returns {Address} A new valid and frozen instance of an Address
 */
Address.fromString = function(str, network, type) {
  var info = Address._transformString(str, network, type);
  return new Address(info.hashBuffer, info.network, info.type);
};

/**
 * Instantiate an address from an Object
 *
 * @param {string} json - An JSON string or Object with keys: hash, network and type
 * @returns {Address} A new valid instance of an Address
 */
Address.fromObject = function fromObject(obj) {
  $.checkState(
    JSUtil.isHexa(obj.hash),
    'Unexpected hash property, "' + obj.hash + '", expected to be hex.'
  );
  var hashBuffer = Buffer.from(obj.hash, 'hex');
  return new Address(hashBuffer, obj.network, obj.type);
};

/**
 * Will return a validation error if exists
 *
 * @example
 * ```javascript
 * // a network mismatch error
 * var error = Address.getValidationError('15vkcKf7gB23wLAnZLmbVuMiiVDc1Nm4a2', 'testnet');
 * ```
 *
 * @param {string} data - The encoded data
 * @param {String|Network} network - either a Network instance, 'livenet', or 'testnet'
 * @param {string} type - The type of address: 'script' or 'pubkey'
 * @returns {null|Error} The corresponding error message
 */
Address.getValidationError = function(data, network, type) {
  var error;
  try {
    /* jshint nonew: false */
    new Address(data, network, type);
  } catch (e) {
    error = e;
  }
  return error;
};

/**
 * Will return a boolean if an address is valid
 *
 * @example
 * ```javascript
 * assert(Address.isValid('15vkcKf7gB23wLAnZLmbVuMiiVDc1Nm4a2', 'livenet'));
 * ```
 *
 * @param {string} data - The encoded data
 * @param {String|Network} network - either a Network instance, 'livenet', or 'testnet'
 * @param {string} type - The type of address: 'script' or 'pubkey'
 * @returns {boolean} The corresponding error message
 */
Address.isValid = function(data, network, type) {
  return !Address.getValidationError(data, network, type);
};

/**
 * Returns true if an address is of pay to public key hash type
 * @return boolean
 */
Address.prototype.isPayToPublicKeyHash = function() {
  return this.type === Address.PayToPublicKeyHash;
};

/**
 * Returns true if an address is of pay to script hash type
 * @return boolean
 */
Address.prototype.isPayToScriptHash = function() {
  return this.type === Address.PayToScriptHash;
};

/**
 * Returns true if an address is of pay to witness public key hash type
 * @return boolean
 */
Address.prototype.isPayToWitnessPublicKeyHash = function() {
  return this.type === Address.PayToWitnessPublicKeyHash;
};

/**
 * Returns true if an address is of pay to witness script hash type
 * @return boolean
 */
Address.prototype.isPayToWitnessScriptHash = function() {
  return this.type === Address.PayToWitnessScriptHash;
};

/**
 * Will return a buffer representation of the address
 *
 * @returns {Buffer} Bitcoin address buffer
 */
Address.prototype.toBuffer = function() {
<<<<<<< HEAD
  if (this.isPayToWitnessPublicKeyHash() || this.isPayToWitnessScriptHash()) {
    return Buffer.from(this.toString(), 'utf8')
  }
  var version = Buffer.from([this.network[this.type]]);
  return Buffer.concat([version, this.hashBuffer]);
=======
  var version = Buffer.from([this.network[this.type]]);
  var buf = Buffer.concat([version, this.hashBuffer]);
  return buf;
>>>>>>> 2cfe736e
};

/**
 * @returns {Object} A plain object with the address information
 */
Address.prototype.toObject = Address.prototype.toJSON = function toObject() {
  return {
    hash: this.hashBuffer.toString('hex'),
    type: this.type,
    network: this.network.toString()
  };
};

/**
 * Will return a the string representation of the address
 *
 * @returns {string} Bitcoin address
 */
Address.prototype.toString = function() {
  if (this.isPayToWitnessPublicKeyHash() || this.isPayToWitnessScriptHash()) {
    var prefix = this.network.bech32prefix;
    var version = 0; // Only supporting segwit v0 for now
    return Bech32.encode(prefix, version, this.hashBuffer);
  }
  return Base58Check.encode(this.toBuffer());
};

/**
 * Will return a string formatted for the console
 *
 * @returns {string} Bitcoin address
 */
Address.prototype.inspect = function() {
  return '<Address: ' + this.toString() + ', type: ' + this.type + ', network: ' + this.network + '>';
};

module.exports = Address;

var Script = require('./script');<|MERGE_RESOLUTION|>--- conflicted
+++ resolved
@@ -4,7 +4,6 @@
 var $ = require('./util/preconditions');
 var errors = require('./errors');
 var Base58Check = require('./encoding/base58check');
-var Bech32 = require('./encoding/bech32');
 var Networks = require('./networks');
 var Hash = require('./crypto/hash');
 var JSUtil = require('./util/js');
@@ -17,15 +16,11 @@
  * This is an immutable class, and if the first parameter provided to this constructor is an
  * `Address` instance, the same argument will be returned.
  *
- * An address has two key properties: `network` and `type`. The type is one of
- * `Address.PayToPublicKeyHash` (value is the `'pubkeyhash'` string),
- * `Address.PayToScriptHash` (the string `'scripthash'`),
- * `Address.PayToWitnessPublicKeyHash` (the string `'witnesspubkeyhash'`),
- * or `Address.PayToWitnessScriptHash` (the string `'witnessscripthash'`).
- * The network is an instance of {@link Network}.
+ * An address has two key properties: `network` and `type`. The type is either
+ * `Address.PayToPublicKeyHash` (value is the `'pubkeyhash'` string)
+ * or `Address.PayToScriptHash` (the string `'scripthash'`). The network is an instance of {@link Network}.
  * You can quickly check whether an address is of a given kind by using the methods
- * `isPayToPublicKeyHash`, `isPayToScriptHash`, `isPayToWitnessPublicKeyHash`,
- * and `isPayToWitnessScriptHash`.
+ * `isPayToPublicKeyHash` and `isPayToScriptHash`
  *
  * @example
  * ```javascript
@@ -44,12 +39,11 @@
  *
  * @param {*} data - The encoded data in various formats
  * @param {Network|String|number=} network - The network: 'livenet' or 'testnet'
- * @param {string=} type - The type of address: 'scripthash', 'pubkeyhash', witnessscripthash or 'witnesspubkeyhash'
- * @param {string=} multisigType - The type of multisig: 'scripthash' or 'witnessscripthash'
+ * @param {string=} type - The type of address: 'script' or 'pubkey'
  * @returns {Address} A new valid and frozen instance of an Address
  * @constructor
  */
-function Address(data, network, type, multisigType) {
+function Address(data, network, type) {
   /* jshint maxcomplexity: 12 */
   /* jshint maxstatements: 20 */
 
@@ -58,7 +52,7 @@
   }
 
   if (_.isArray(data) && _.isNumber(network)) {
-    return Address.createMultisig(data, network, type, false, multisigType);
+    return Address.createMultisig(data, network, type);
   }
 
   if (data instanceof Address) {
@@ -72,12 +66,8 @@
     throw new TypeError('Second argument must be "livenet" or "testnet".');
   }
 
-  if (type && (
-    type !== Address.PayToPublicKeyHash
-    && type !== Address.PayToScriptHash
-    && type !== Address.PayToWitnessPublicKeyHash
-    && type !== Address.PayToWitnessScriptHash)) {
-    throw new TypeError('Third argument must be "pubkeyhash", "scripthash", "witnesspubkeyhash", or "witnessscripthash".');
+  if (type && (type !== Address.PayToPublicKeyHash && type !== Address.PayToScriptHash)) {
+    throw new TypeError('Third argument must be "pubkeyhash" or "scripthash".');
   }
 
   var info = this._classifyArguments(data, network, type);
@@ -105,12 +95,12 @@
 Address.prototype._classifyArguments = function(data, network, type) {
   /* jshint maxcomplexity: 10 */
   // transform and validate input data
-  if ((data instanceof Buffer || data instanceof Uint8Array) && (data.length === 20 || data.length === 32)) {
-    return Address._transformHash(data, network, type);
-  } else if ((data instanceof Buffer || data instanceof Uint8Array) && data.length >= 21) {
+  if ((data instanceof Buffer || data instanceof Uint8Array) && data.length === 20) {
+    return Address._transformHash(data);
+  } else if ((data instanceof Buffer || data instanceof Uint8Array) && data.length === 21) {
     return Address._transformBuffer(data, network, type);
   } else if (data instanceof PublicKey) {
-    return Address._transformPublicKey(data, network, type);
+    return Address._transformPublicKey(data);
   } else if (data instanceof Script) {
     return Address._transformScript(data, network);
   } else if (typeof(data) === 'string') {
@@ -126,29 +116,21 @@
 Address.PayToPublicKeyHash = 'pubkeyhash';
 /** @static */
 Address.PayToScriptHash = 'scripthash';
-/** @static */
-Address.PayToWitnessPublicKeyHash = 'witnesspubkeyhash';
-/** @static */
-Address.PayToWitnessScriptHash = 'witnessscripthash';
 
 /**
  * @param {Buffer} hash - An instance of a hash Buffer
- * @param {string} type - either 'pubkeyhash', 'scripthash', 'witnesspubkeyhash', or 'witnessscripthash'
- * @param {Network=} network - the name of the network associated
  * @returns {Object} An object with keys: hashBuffer
  * @private
  */
-Address._transformHash = function(hash, network, type) {
+Address._transformHash = function(hash) {
   var info = {};
   if (!(hash instanceof Buffer) && !(hash instanceof Uint8Array)) {
     throw new TypeError('Address supplied is not a buffer.');
   }
-  if (hash.length !== 20 && hash.length !== 32) {
-    throw new TypeError('Address hashbuffers must be either 20 or 32 bytes.');
+  if (hash.length !== 20) {
+    throw new TypeError('Address hashbuffers must be exactly 20 bytes.');
   }
   info.hashBuffer = hash;
-  info.network = Networks.get(network) || Networks.defaultNetwork;
-  info.type = type;
   return info;
 };
 
@@ -156,7 +138,7 @@
  * Deserializes an address serialized through `Address#toObject()`
  * @param {Object} data
  * @param {string} data.hash - the hash that this address encodes
- * @param {string} data.type - either 'pubkeyhash', 'scripthash', 'witnesspubkeyhash', or 'witnessscripthash'
+ * @param {string} data.type - either 'pubkeyhash' or 'scripthash'
  * @param {Network=} data.network - the name of the network associated
  * @return {Address}
  */
@@ -180,31 +162,15 @@
 Address._classifyFromVersion = function(buffer) {
   var version = {};
 
-  if (buffer.length > 21) {
-    var info = Bech32.decode(buffer.toString('utf8'));
-    if (info.version !== 0) {
-      throw new TypeError('Only witness v0 addresses are supported.');
-    }
-    if (info.data.length === 20) {
-      version.type = Address.PayToWitnessPublicKeyHash;
-    } else if (info.data.length === 32) {
-      version.type = Address.PayToWitnessScriptHash;
-    } else {
-      throw new TypeError('Witness data must be either 20 or 32 bytes.')
-    }
-    version.network = Networks.get(info.prefix, 'bech32prefix');
-  } else {
-
-    var pubkeyhashNetwork = Networks.get(buffer[0], 'pubkeyhash');
-    var scripthashNetwork = Networks.get(buffer[0], 'scripthash');
-
-    if (pubkeyhashNetwork) {
-      version.network = pubkeyhashNetwork;
-      version.type = Address.PayToPublicKeyHash;
-    } else if (scripthashNetwork) {
-      version.network = scripthashNetwork;
-      version.type = Address.PayToScriptHash;
-    }
+  var pubkeyhashNetwork = Networks.get(buffer[0], 'pubkeyhash');
+  var scripthashNetwork = Networks.get(buffer[0], 'scripthash');
+
+  if (pubkeyhashNetwork) {
+    version.network = pubkeyhashNetwork;
+    version.type = Address.PayToPublicKeyHash;
+  } else if (scripthashNetwork) {
+    version.network = scripthashNetwork;
+    version.type = Address.PayToScriptHash;
   }
 
   return version;
@@ -215,7 +181,7 @@
  *
  * @param {Buffer} buffer - An instance of a hex encoded address Buffer
  * @param {string=} network - The network: 'livenet' or 'testnet'
- * @param {string=} type - The type: 'pubkeyhash', 'scripthash', 'witnesspubkeyhash', or 'witnessscripthash'
+ * @param {string=} type - The type: 'pubkeyhash' or 'scripthash'
  * @returns {Object} An object with keys: hashBuffer, network and type
  * @private
  */
@@ -225,19 +191,14 @@
   if (!(buffer instanceof Buffer) && !(buffer instanceof Uint8Array)) {
     throw new TypeError('Address supplied is not a buffer.');
   }
-
-  if (buffer.length < 21) {
-    throw new TypeError('Address buffer is incorrect length.');
-  }
-
-  var networkObj = Networks.get(network);
+  if (buffer.length !== 1 + 20) {
+    throw new TypeError('Address buffers must be exactly 21 bytes.');
+  }
+
+  network = Networks.get(network);
   var bufferVersion = Address._classifyFromVersion(buffer);
 
-  if (network && !networkObj) {
-    throw new TypeError('Unknown network');
-  }
-
-  if (!bufferVersion.network || (networkObj && networkObj.xpubkey !== bufferVersion.network.xpubkey)) {
+  if (!bufferVersion.network || (network && network !== bufferVersion.network)) {
     throw new TypeError('Address has mismatched network type.');
   }
 
@@ -245,11 +206,7 @@
     throw new TypeError('Address has mismatched type.');
   }
 
-  if (buffer.length > 21) {
-    info.hashBuffer = Bech32.decode(buffer.toString('utf8')).data;
-  } else {
-    info.hashBuffer = buffer.slice(1);
-  }
+  info.hashBuffer = buffer.slice(1);
   info.network = bufferVersion.network;
   info.type = bufferVersion.type;
   return info;
@@ -259,27 +216,16 @@
  * Internal function to transform a {@link PublicKey}
  *
  * @param {PublicKey} pubkey - An instance of PublicKey
- * @param {string} type - Either 'pubkeyhash', 'witnesspubkeyhash', or 'scripthash'
  * @returns {Object} An object with keys: hashBuffer, type
  * @private
  */
-Address._transformPublicKey = function(pubkey, network, type) {
+Address._transformPublicKey = function(pubkey) {
   var info = {};
   if (!(pubkey instanceof PublicKey)) {
     throw new TypeError('Address must be an instance of PublicKey.');
   }
-  if (type && type !== Address.PayToScriptHash && type !== Address.PayToWitnessPublicKeyHash && type !== Address.PayToPublicKeyHash) {
-    throw new TypeError('Type must be either pubkeyhash, witnesspubkeyhash, or scripthash to transform public key.');
-  }
-  if (!pubkey.compressed && (type === Address.PayToScriptHash || type === Address.PayToWitnessPublicKeyHash)) {
-    throw new TypeError('Witness addresses must use compressed public keys.');
-  }
-  if (type === Address.PayToScriptHash) {
-    info.hashBuffer = Hash.sha256ripemd160(Script.buildWitnessV0Out(pubkey).toBuffer());
-  } else {
-    info.hashBuffer = Hash.sha256ripemd160(pubkey.toBuffer());
-  }
-  info.type = type || Address.PayToPublicKeyHash;
+  info.hashBuffer = Hash.sha256ripemd160(pubkey.toBuffer());
+  info.type = Address.PayToPublicKeyHash;
   return info;
 };
 
@@ -309,28 +255,11 @@
  * @param {Array} publicKeys - a set of public keys to create an address
  * @param {number} threshold - the number of signatures needed to release the funds
  * @param {String|Network} network - either a Network instance, 'livenet', or 'testnet'
- * @param {boolean=} nestedWitness - if the address uses a nested p2sh witness
- * @param {string} type - Either 'scripthash' or 'witnessscripthash'. If nestedWitness is set, then this is ignored
  * @return {Address}
  */
-Address.createMultisig = function(publicKeys, threshold, network, nestedWitness, type) {
+Address.createMultisig = function(publicKeys, threshold, network) {
   network = network || publicKeys[0].network || Networks.defaultNetwork;
-  if (type && type !== Address.PayToScriptHash && type !== Address.PayToWitnessScriptHash) {
-    throw new TypeError('Type must be either scripthash or witnessscripthash to create multisig.');
-  }
-  if (nestedWitness || type === Address.PayToWitnessScriptHash) {
-    publicKeys = _.map(publicKeys, PublicKey);
-    for (var i = 0; i < publicKeys.length; i++) {
-      if (!publicKeys[i].compressed) {
-        throw new TypeError('Witness addresses must use compressed public keys.');
-      }
-    }
-  }
-  var redeemScript = Script.buildMultisigOut(publicKeys, threshold);
-  if (nestedWitness) {
-    return Address.payingTo(Script.buildWitnessMultisigOutFromScript(redeemScript), network);
-  }
-  return Address.payingTo(redeemScript, network, type);
+  return Address.payingTo(Script.buildMultisigOut(publicKeys, threshold), network);
 };
 
 /**
@@ -338,7 +267,7 @@
  *
  * @param {string} data
  * @param {String|Network=} network - either a Network instance, 'livenet', or 'testnet'
- * @param {string=} type - The type: 'pubkeyhash', 'scripthash', 'witnesspubkeyhash', or 'witnessscripthash'
+ * @param {string=} type - The type: 'pubkeyhash' or 'scripthash'
  * @returns {Object} An object with keys: hashBuffer, network and type
  * @private
  */
@@ -346,26 +275,7 @@
   if (typeof(data) !== 'string') {
     throw new TypeError('data parameter supplied is not a string.');
   }
-
-  if(data.length > 100) {
-    throw new TypeError('address string is too long');
-  }
-
-  if (network && !Networks.get(network)) {
-    throw new TypeError('Unknown network');
-  }
-
   data = data.trim();
-
-  try {
-    var info = Address._transformBuffer(Buffer.from(data, 'utf8'), network, type);
-    return info;
-  } catch (e) {
-    if (type === Address.PayToWitnessPublicKeyHash || type === Address.PayToWitnessScriptHash) {
-      throw e;
-    }
-  }
-
   var addressBuffer = Base58Check.decode(data);
   var info = Address._transformBuffer(addressBuffer, network, type);
   return info;
@@ -376,11 +286,10 @@
  *
  * @param {PublicKey} data
  * @param {String|Network} network - either a Network instance, 'livenet', or 'testnet'
- * @param {string} type - Either 'pubkeyhash', 'witnesspubkeyhash', or 'scripthash'
- * @returns {Address} A new valid and frozen instance of an Address
- */
-Address.fromPublicKey = function(data, network, type) {
-  var info = Address._transformPublicKey(data, network, type);
+ * @returns {Address} A new valid and frozen instance of an Address
+ */
+Address.fromPublicKey = function(data, network) {
+  var info = Address._transformPublicKey(data);
   network = network || Networks.defaultNetwork;
   return new Address(info.hashBuffer, network, info.type);
 };
@@ -402,17 +311,12 @@
  *
  * @param {Buffer} hash - An instance of buffer of the hash
  * @param {String|Network} network - either a Network instance, 'livenet', or 'testnet'
- * @param {string} type - Either 'scripthash' or 'witnessscripthash'
- * @returns {Address} A new valid and frozen instance of an Address
- */
-Address.fromScriptHash = function(hash, network, type) {
+ * @returns {Address} A new valid and frozen instance of an Address
+ */
+Address.fromScriptHash = function(hash, network) {
   $.checkArgument(hash, 'hash parameter is required');
   var info = Address._transformHash(hash);
-  if (type === Address.PayToWitnessScriptHash && hash.length !== 32) {
-      throw new TypeError('Address hashbuffer must be exactly 32 bytes for v0 witness script hash.');
-  }
-  var type = type || Address.PayToScriptHash;
-  return new Address(info.hashBuffer, network, type);
+  return new Address(info.hashBuffer, network, Address.PayToScriptHash);
 };
 
 /**
@@ -423,20 +327,13 @@
  *
  * @param {Script} script - An instance of Script
  * @param {String|Network} network - either a Network instance, 'livenet', or 'testnet'
- * @param {string} type - Either 'scripthash' or 'witnessscripthash'
- * @returns {Address} A new valid and frozen instance of an Address
- */
-Address.payingTo = function(script, network, type) {
+ * @returns {Address} A new valid and frozen instance of an Address
+ */
+Address.payingTo = function(script, network) {
   $.checkArgument(script, 'script is required');
   $.checkArgument(script instanceof Script, 'script must be instance of Script');
-  var hash;
-  if (type === Address.PayToWitnessScriptHash) {
-    hash = Hash.sha256(script.toBuffer());
-  } else {
-    hash = Hash.sha256ripemd160(script.toBuffer());
-  }
-  var type = type || Address.PayToScriptHash;
-  return Address.fromScriptHash(hash, network, type);
+
+  return Address.fromScriptHash(Hash.sha256ripemd160(script.toBuffer()), network);
 };
 
 /**
@@ -557,38 +454,14 @@
 };
 
 /**
- * Returns true if an address is of pay to witness public key hash type
- * @return boolean
- */
-Address.prototype.isPayToWitnessPublicKeyHash = function() {
-  return this.type === Address.PayToWitnessPublicKeyHash;
-};
-
-/**
- * Returns true if an address is of pay to witness script hash type
- * @return boolean
- */
-Address.prototype.isPayToWitnessScriptHash = function() {
-  return this.type === Address.PayToWitnessScriptHash;
-};
-
-/**
  * Will return a buffer representation of the address
  *
  * @returns {Buffer} Bitcoin address buffer
  */
 Address.prototype.toBuffer = function() {
-<<<<<<< HEAD
-  if (this.isPayToWitnessPublicKeyHash() || this.isPayToWitnessScriptHash()) {
-    return Buffer.from(this.toString(), 'utf8')
-  }
-  var version = Buffer.from([this.network[this.type]]);
-  return Buffer.concat([version, this.hashBuffer]);
-=======
   var version = Buffer.from([this.network[this.type]]);
   var buf = Buffer.concat([version, this.hashBuffer]);
   return buf;
->>>>>>> 2cfe736e
 };
 
 /**
@@ -608,11 +481,6 @@
  * @returns {string} Bitcoin address
  */
 Address.prototype.toString = function() {
-  if (this.isPayToWitnessPublicKeyHash() || this.isPayToWitnessScriptHash()) {
-    var prefix = this.network.bech32prefix;
-    var version = 0; // Only supporting segwit v0 for now
-    return Bech32.encode(prefix, version, this.hashBuffer);
-  }
   return Base58Check.encode(this.toBuffer());
 };
 
