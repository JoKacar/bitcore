'use strict';

/* jshint maxparams:5 */

var _ = require('lodash');
var inherits = require('inherits');
var Input = require('./input');
var Output = require('../output');
var $ = require('../../util/preconditions');

var Address = require('../../address');
var Script = require('../../script');
var Signature = require('../../crypto/signature');
var Sighash = require('../sighash');
var SighashWitness = require('../sighashwitness');
var BufferWriter = require('../../encoding/bufferwriter');
var BufferUtil = require('../../util/buffer');
var TransactionSignature = require('../signature');

/**
 * @constructor
 */
function MultiSigScriptHashInput(input, pubkeys, threshold, signatures, opts) {
  /* jshint maxstatements:20 */
  opts = opts || {};
  Input.apply(this, arguments);
  var self = this;
  pubkeys = pubkeys || input.publicKeys;
  threshold = threshold || input.threshold;
  signatures = signatures || input.signatures;
  if (opts.noSorting) {
    this.publicKeys = pubkeys;
  } else  {
    this.publicKeys = _.sortBy(pubkeys, function(publicKey) { return publicKey.toString('hex'); });
  }
  this.redeemScript = Script.buildMultisigOut(this.publicKeys, threshold, opts);
  var nested = Script.buildWitnessMultisigOutFromScript(this.redeemScript);
<<<<<<< HEAD
  if (nested.equals(this.output.script)) {
    this.nestedWitness = false;
    this.type = Address.PayToWitnessScriptHash;
  } else if (Script.buildScriptHashOut(nested).equals(this.output.script)) {
=======
  if (Script.buildScriptHashOut(nested).equals(this.output.script)) {
>>>>>>> 2cfe736e
    this.nestedWitness = true;
    this.type = Address.PayToScriptHash;
  } else if (Script.buildScriptHashOut(this.redeemScript).equals(this.output.script)) {
    this.nestedWitness = false;
    this.type = Address.PayToScriptHash;
  } else {
    throw new Error('Provided public keys don\'t hash to the provided output');
  }

  if (this.nestedWitness) {
    var scriptSig = new Script();
    scriptSig.add(nested.toBuffer());
    this.setScript(scriptSig);
  }

  this.publicKeyIndex = {};
  _.each(this.publicKeys, function(publicKey, index) {
    self.publicKeyIndex[publicKey.toString()] = index;
  });
  this.threshold = threshold;
  // Empty array of signatures
  this.signatures = signatures ? this._deserializeSignatures(signatures) : new Array(this.publicKeys.length);
}
inherits(MultiSigScriptHashInput, Input);

MultiSigScriptHashInput.prototype.toObject = function() {
  var obj = Input.prototype.toObject.apply(this, arguments);
  obj.threshold = this.threshold;
  obj.publicKeys = _.map(this.publicKeys, function(publicKey) { return publicKey.toString(); });
  obj.signatures = this._serializeSignatures();
  return obj;
};

MultiSigScriptHashInput.prototype._deserializeSignatures = function(signatures) {
  return _.map(signatures, function(signature) {
    if (!signature) {
      return undefined;
    }
    return new TransactionSignature(signature);
  });
};

MultiSigScriptHashInput.prototype._serializeSignatures = function() {
  return _.map(this.signatures, function(signature) {
    if (!signature) {
      return undefined;
    }
    return signature.toObject();
  });
};

MultiSigScriptHashInput.prototype.getScriptCode = function() {
  var writer = new BufferWriter();
  if (!this.redeemScript.hasCodeseparators()) {
    var redeemScriptBuffer = this.redeemScript.toBuffer();
    writer.writeVarintNum(redeemScriptBuffer.length);
    writer.write(redeemScriptBuffer);
  } else {
    throw new Error('@TODO');
  }
  return writer.toBuffer();
};

MultiSigScriptHashInput.prototype.getSighash = function(transaction, privateKey, index, sigtype) {
  var self = this;
  var hash;
<<<<<<< HEAD
  if (self.nestedWitness || self.type === Address.PayToWitnessScriptHash) {
=======
  if (self.nestedWitness) {
>>>>>>> 2cfe736e
    var scriptCode = self.getScriptCode();
    var satoshisBuffer = self.getSatoshisBuffer();
    hash = SighashWitness.sighash(transaction, sigtype, index, scriptCode, satoshisBuffer);
  } else  {
    hash = Sighash.sighash(transaction, sigtype, index, self.redeemScript);
  }
  return hash;
};

MultiSigScriptHashInput.prototype.getSignatures = function(transaction, privateKey, index, sigtype) {
  $.checkState(this.output instanceof Output);
  sigtype = sigtype || Signature.SIGHASH_ALL;

  var self = this;
  var results = [];
  _.each(this.publicKeys, function(publicKey) {
    if (publicKey.toString() === privateKey.publicKey.toString()) {
      var signature;
<<<<<<< HEAD
      if (self.nestedWitness || self.type === Address.PayToWitnessScriptHash) {
=======
      if (self.nestedWitness) {
>>>>>>> 2cfe736e
        var scriptCode = self.getScriptCode();
        var satoshisBuffer = self.getSatoshisBuffer();
        signature = SighashWitness.sign(transaction, privateKey, sigtype, index, scriptCode, satoshisBuffer);
      } else  {
        signature = Sighash.sign(transaction, privateKey, sigtype, index, self.redeemScript);
      }
      results.push(new TransactionSignature({
        publicKey: privateKey.publicKey,
        prevTxId: self.prevTxId,
        outputIndex: self.outputIndex,
        inputIndex: index,
        signature: signature,
        sigtype: sigtype
      }));
    }
  });
  return results;
};

MultiSigScriptHashInput.prototype.addSignature = function(transaction, signature) {
  $.checkState(!this.isFullySigned(), 'All needed signatures have already been added');
  $.checkArgument(!_.isUndefined(this.publicKeyIndex[signature.publicKey.toString()]),
                  'Signature has no matching public key');
  $.checkState(this.isValidSignature(transaction, signature));
  this.signatures[this.publicKeyIndex[signature.publicKey.toString()]] = signature;
  this._updateScript();
  return this;
};

MultiSigScriptHashInput.prototype._updateScript = function() {
<<<<<<< HEAD
  if (this.nestedWitness || this.type === Address.PayToWitnessScriptHash) {
    var stack = [
      new Buffer(0),
=======
  if (this.nestedWitness) {
    var stack = [
      Buffer.alloc(0),
>>>>>>> 2cfe736e
    ];
    var signatures = this._createSignatures();
    for (var i = 0; i < signatures.length; i++) {
      stack.push(signatures[i]);
    }
    stack.push(this.redeemScript.toBuffer());
    this.setWitnesses(stack);
  } else {
    var scriptSig = Script.buildP2SHMultisigIn(
      this.publicKeys,
      this.threshold,
      this._createSignatures(),
      { cachedMultisig: this.redeemScript }
    );
    this.setScript(scriptSig);
  }
  return this;
};

MultiSigScriptHashInput.prototype._createSignatures = function() {
  return _.map(
    _.filter(this.signatures, function(signature) { return !_.isUndefined(signature); }),
    function(signature) {
      return BufferUtil.concat([
        signature.signature.toDER(),
        BufferUtil.integerAsSingleByteBuffer(signature.sigtype)
      ]);
    }
  );
};

MultiSigScriptHashInput.prototype.clearSignatures = function() {
  this.signatures = new Array(this.publicKeys.length);
  this._updateScript();
};

MultiSigScriptHashInput.prototype.isFullySigned = function() {
  return this.countSignatures() === this.threshold;
};

MultiSigScriptHashInput.prototype.countMissingSignatures = function() {
  return this.threshold - this.countSignatures();
};

MultiSigScriptHashInput.prototype.countSignatures = function() {
  return _.reduce(this.signatures, function(sum, signature) {
    return sum + (!!signature);
  }, 0);
};

MultiSigScriptHashInput.prototype.publicKeysWithoutSignature = function() {
  var self = this;
  return _.filter(this.publicKeys, function(publicKey) {
    return !(self.signatures[self.publicKeyIndex[publicKey.toString()]]);
  });
};

MultiSigScriptHashInput.prototype.isValidSignature = function(transaction, signature) {
<<<<<<< HEAD
  if (this.nestedWitness || this.type === Address.PayToWitnessScriptHash) {
=======
  if (this.nestedWitness) {
>>>>>>> 2cfe736e
    signature.signature.nhashtype = signature.sigtype;
    var scriptCode = this.getScriptCode();
    var satoshisBuffer = this.getSatoshisBuffer();
    return SighashWitness.verify(
      transaction,
      signature.signature,
      signature.publicKey,
      signature.inputIndex,
      scriptCode,
      satoshisBuffer
    );
  } else {
    // FIXME: Refactor signature so this is not necessary
    signature.signature.nhashtype = signature.sigtype;
    return Sighash.verify(
      transaction,
      signature.signature,
      signature.publicKey,
      signature.inputIndex,
      this.redeemScript
    );
  }
};

MultiSigScriptHashInput.OPCODES_SIZE = 7; // serialized size (<=3) + 0 .. N .. M OP_CHECKMULTISIG
MultiSigScriptHashInput.SIGNATURE_SIZE = 74; // size (1) + DER (<=72) + sighash (1)
MultiSigScriptHashInput.PUBKEY_SIZE = 34; // size (1) + DER (<=33)
MultiSigScriptHashInput.REDEEM_SCRIPT_SIZE = 34; // OP_0 (1) + scriptHash (1 + 32)

MultiSigScriptHashInput.prototype._estimateSize = function() {
  var WITNESS_DISCOUNT = 4;
  var witnessSize = MultiSigScriptHashInput.OPCODES_SIZE +
    this.threshold * MultiSigScriptHashInput.SIGNATURE_SIZE +
    this.publicKeys.length * MultiSigScriptHashInput.PUBKEY_SIZE;
<<<<<<< HEAD
  if (this.type === Address.PayToWitnessScriptHash) {
    return witnessSize / WITNESS_DISCOUNT;
  } else if (this.nestedWitness) {
=======
  if (this.nestedWitness) {
>>>>>>> 2cfe736e
    return witnessSize / WITNESS_DISCOUNT + MultiSigScriptHashInput.REDEEM_SCRIPT_SIZE;
  } else {
    return witnessSize;
  }
};

module.exports = MultiSigScriptHashInput;<|MERGE_RESOLUTION|>--- conflicted
+++ resolved
@@ -35,14 +35,7 @@
   }
   this.redeemScript = Script.buildMultisigOut(this.publicKeys, threshold, opts);
   var nested = Script.buildWitnessMultisigOutFromScript(this.redeemScript);
-<<<<<<< HEAD
-  if (nested.equals(this.output.script)) {
-    this.nestedWitness = false;
-    this.type = Address.PayToWitnessScriptHash;
-  } else if (Script.buildScriptHashOut(nested).equals(this.output.script)) {
-=======
   if (Script.buildScriptHashOut(nested).equals(this.output.script)) {
->>>>>>> 2cfe736e
     this.nestedWitness = true;
     this.type = Address.PayToScriptHash;
   } else if (Script.buildScriptHashOut(this.redeemScript).equals(this.output.script)) {
@@ -109,11 +102,7 @@
 MultiSigScriptHashInput.prototype.getSighash = function(transaction, privateKey, index, sigtype) {
   var self = this;
   var hash;
-<<<<<<< HEAD
-  if (self.nestedWitness || self.type === Address.PayToWitnessScriptHash) {
-=======
   if (self.nestedWitness) {
->>>>>>> 2cfe736e
     var scriptCode = self.getScriptCode();
     var satoshisBuffer = self.getSatoshisBuffer();
     hash = SighashWitness.sighash(transaction, sigtype, index, scriptCode, satoshisBuffer);
@@ -132,11 +121,7 @@
   _.each(this.publicKeys, function(publicKey) {
     if (publicKey.toString() === privateKey.publicKey.toString()) {
       var signature;
-<<<<<<< HEAD
-      if (self.nestedWitness || self.type === Address.PayToWitnessScriptHash) {
-=======
       if (self.nestedWitness) {
->>>>>>> 2cfe736e
         var scriptCode = self.getScriptCode();
         var satoshisBuffer = self.getSatoshisBuffer();
         signature = SighashWitness.sign(transaction, privateKey, sigtype, index, scriptCode, satoshisBuffer);
@@ -167,15 +152,9 @@
 };
 
 MultiSigScriptHashInput.prototype._updateScript = function() {
-<<<<<<< HEAD
-  if (this.nestedWitness || this.type === Address.PayToWitnessScriptHash) {
-    var stack = [
-      new Buffer(0),
-=======
   if (this.nestedWitness) {
     var stack = [
       Buffer.alloc(0),
->>>>>>> 2cfe736e
     ];
     var signatures = this._createSignatures();
     for (var i = 0; i < signatures.length; i++) {
@@ -234,11 +213,7 @@
 };
 
 MultiSigScriptHashInput.prototype.isValidSignature = function(transaction, signature) {
-<<<<<<< HEAD
-  if (this.nestedWitness || this.type === Address.PayToWitnessScriptHash) {
-=======
-  if (this.nestedWitness) {
->>>>>>> 2cfe736e
+  if (this.nestedWitness) {
     signature.signature.nhashtype = signature.sigtype;
     var scriptCode = this.getScriptCode();
     var satoshisBuffer = this.getSatoshisBuffer();
@@ -273,13 +248,7 @@
   var witnessSize = MultiSigScriptHashInput.OPCODES_SIZE +
     this.threshold * MultiSigScriptHashInput.SIGNATURE_SIZE +
     this.publicKeys.length * MultiSigScriptHashInput.PUBKEY_SIZE;
-<<<<<<< HEAD
-  if (this.type === Address.PayToWitnessScriptHash) {
-    return witnessSize / WITNESS_DISCOUNT;
-  } else if (this.nestedWitness) {
-=======
-  if (this.nestedWitness) {
->>>>>>> 2cfe736e
+  if (this.nestedWitness) {
     return witnessSize / WITNESS_DISCOUNT + MultiSigScriptHashInput.REDEEM_SCRIPT_SIZE;
   } else {
     return witnessSize;
