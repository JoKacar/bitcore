'use strict';

var chai = require('chai');
var should = chai.should();
var expect = chai.expect;

var bitcore = require('..');
var Address = bitcore.Address;
var BN = bitcore.crypto.BN;
var Point = bitcore.crypto.Point;
var PrivateKey = bitcore.PrivateKey;
var Networks = bitcore.Networks;
var Base58Check = bitcore.encoding.Base58Check;

var validbase58 = require('./data/bitcoind/base58_keys_valid.json');
var invalidbase58 = require('./data/bitcoind/base58_keys_invalid.json');

describe('PrivateKey', function() {
  var hex = '96c132224121b509b7d0a16245e957d9192609c5637c6228311287b1be21627a';
  var hex2 = '8080808080808080808080808080808080808080808080808080808080808080';
  var buf = new Buffer(hex, 'hex');
  var wifTestnet = 'ckrhHfB5k7NzVEqEsksYGvh2xSjZiT71oVGGSysP97bGMCkm3EgK';
  var wifTestnetUncompressed = '95cdHztwpWKgA4dgw8chw9hjR4yjxNFZrPr9otqgPL5mH9PGesJ';
  var wifLivenet = 'QTfg5tZJYhr9Hw1GVYuK74im5VsSN1dB6Xfuz3xYUWEBWWqNZfPx';
  var wifLivenetUncompressed = '6KWRvmWB1YXTp54zTKBPS4QUHbag7aP2CKkJ5eN7YqFcfFRjFaM';
  var wifNamecoin = '74pxNKNpByQ2kMow4d9kF6Z77BYeKztQNLq3dSyU4ES1K5KLNiz';

  it('should create a new random private key', function() {
    var a = new PrivateKey();
    should.exist(a);
    should.exist(a.bn);
    var b = PrivateKey();
    should.exist(b);
    should.exist(b.bn);
  });

  it('should create a privatekey from hexa string', function() {
    var a = new PrivateKey(hex2);
    should.exist(a);
    should.exist(a.bn);
  });

  it('should create a new random testnet private key with only one argument', function() {
    var a = new PrivateKey(Networks.testnet);
    should.exist(a);
    should.exist(a.bn);
  });

  it('should create a private key from a custom network WIF string', function() {
    var nmc = {
      name: 'namecoin',
      alias: 'namecoin',
      pubkeyhash: 0x34,
      privatekey: 0xB4,
      // these below aren't the real NMC version numbers
      scripthash: 0x08,
      xpubkey: 0x0278b20e,
      xprivkey: 0x0278ade4,
      networkMagic: 0xf9beb4fe,
      port: 20001,
      dnsSeeds: [
        'localhost',
        'mynet.localhost'
      ]
    };
    Networks.add(nmc);
    var nmcNet = Networks.get('namecoin');
    var a = new PrivateKey(wifNamecoin, nmcNet);
    should.exist(a);
    should.exist(a.bn);
    Networks.remove(nmcNet);
  });

  it('should create a new random testnet private key with empty data', function() {
    var a = new PrivateKey(null, Networks.testnet);
    should.exist(a);
    should.exist(a.bn);
  });

  it('should create a private key from WIF string', function() {
    var a = new PrivateKey('QPn542uVdzBgCfV6nEViShboFTpDd1at8mQpQugEQHgpuLbsgcZe');
    should.exist(a);
    should.exist(a.bn);
  });

  it('should create a private key from WIF buffer', function() {
    var a = new PrivateKey(Base58Check.decode('QPn542uVdzBgCfV6nEViShboFTpDd1at8mQpQugEQHgpuLbsgcZe'));
    should.exist(a);
    should.exist(a.bn);
  });

  describe('bitcoind compliance', function() {
    validbase58.map(function(d){
      if (d[2].isPrivkey) {
        it('should instantiate WIF private key ' + d[0] + ' with correct properties', function() {
          var network = Networks.livenet;
          if (d[2].isTestnet) {
            network = Networks.testnet;
          }
          var key = new PrivateKey(d[0]);
          key.compressed.should.equal(d[2].isCompressed);
          key.network.should.equal(network);
        });
      }
    });
    invalidbase58.map(function(d){
      it('should describe input ' + d[0].slice(0,10) + '... as invalid', function() {
        expect(function() {
          return new PrivateKey(d[0]);
        }).to.throw(Error);
      });
    });
  });

  describe('instantiation', function() {
    it('should not be able to instantiate private key greater than N', function() {
      expect(function() {
        return new PrivateKey(Point.getN());
      }).to.throw('Number must be less than N');
    });

    it('should not be able to instantiate private key because of network mismatch', function() {
      expect(function() {
        return new PrivateKey('QPn542uVdzBgCfV6nEViShboFTpDd1at8mQpQugEQHgpuLbsgcZe', 'testnet');
      }).to.throw('Private key network mismatch');
    });

    it('should not be able to instantiate private key WIF is too long', function() {
      expect(function() {
        var buf = Base58Check.decode('QPn542uVdzBgCfV6nEViShboFTpDd1at8mQpQugEQHgpuLbsgcZe');
        var buf2 = Buffer.concat([buf, new Buffer(0x01)]);
        return new PrivateKey(buf2);
      }).to.throw('Length of buffer must be 33 (uncompressed) or 34 (compressed');
    });

    it('should not be able to instantiate private key WIF because of unknown network byte', function() {
      expect(function() {
        var buf = Base58Check.decode('QPn542uVdzBgCfV6nEViShboFTpDd1at8mQpQugEQHgpuLbsgcZe');
        var buf2 = Buffer.concat([new Buffer('ff', 'hex'), buf.slice(1, 33)]);
        return new PrivateKey(buf2);
      }).to.throw('Invalid network');
    });

    it('should not be able to instantiate private key WIF because of network mismatch', function() {
      expect(function(){
        var a = new PrivateKey(wifNamecoin, 'testnet');
      }).to.throw('Invalid network');
    });

    it('can be instantiated from a hex string', function() {
      var privhex = '906977a061af29276e40bf377042ffbde414e496ae2260bbf1fa9d085637bfff';
      var pubhex = '02a1633cafcc01ebfb6d78e39f687a1f0995c62fc95f51ead10a02ee0be551b5dc';
      var privkey = new PrivateKey(privhex);
      privkey.publicKey.toString().should.equal(pubhex);
    });

    it('should not be able to instantiate because of unrecognized data', function() {
      expect(function() {
        return new PrivateKey(new Error());
      }).to.throw('First argument is an unrecognized data type.');
    });

    it('should not be able to instantiate with unknown network', function() {
      expect(function() {
        return new PrivateKey(new BN(2), 'unknown');
      }).to.throw('Must specify the network ("livenet" or "testnet")');
    });

    it('should not create a zero private key', function() {
      expect(function() {
        var bn = new BN(0);
        return new PrivateKey(bn);
       }).to.throw(TypeError);
    });

    it('should create a livenet private key', function() {
      var privkey = new PrivateKey(BN.fromBuffer(buf), 'livenet');
      privkey.toWIF().should.equal(wifLivenet);
    });

    it('should create a default network private key', function() {
      // keep the original
      var network = Networks.defaultNetwork;
      Networks.defaultNetwork = Networks.livenet;
      var a = new PrivateKey(BN.fromBuffer(buf));
      a.network.should.equal(Networks.livenet);
      // change the default
      Networks.defaultNetwork = Networks.testnet;
      var b = new PrivateKey(BN.fromBuffer(buf));
      b.network.should.equal(Networks.testnet);
      // restore the default
      Networks.defaultNetwork = network;
    });

    it('returns the same instance if a PrivateKey is provided (immutable)', function() {
      var privkey = new PrivateKey();
      new PrivateKey(privkey).should.equal(privkey);
    });

  });

  describe('#json/object', function() {

    it('should input/output json', function() {
      var json = JSON.stringify({
        bn: '96c132224121b509b7d0a16245e957d9192609c5637c6228311287b1be21627a',
        compressed: false,
        network: 'livenet'
      });
      var key = PrivateKey.fromObject(JSON.parse(json));
      JSON.stringify(key).should.equal(json);
    });

    it('input json should correctly initialize network field', function() {
      ['livenet', 'testnet', 'mainnet'].forEach(function (net) {
        var pk = PrivateKey.fromObject({
          bn: '96c132224121b509b7d0a16245e957d9192609c5637c6228311287b1be21627a',
          compressed: false,
          network: net
        });
        pk.network.should.be.deep.equal(Networks.get(net));
      });
    });

    it('fails on invalid argument', function() {
      expect(function() {
        return PrivateKey.fromJSON('¹');
      }).to.throw();
    });

    it('also accepts an object as argument', function() {
      expect(function() {
        return PrivateKey.fromObject(new PrivateKey().toObject());
      }).to.not.throw();
    });
  });

  it('coverage: public key cache', function() {
    expect(function() {
      var privateKey = new PrivateKey();
      /* jshint unused: false */
      var publicKey = privateKey.publicKey;
      return privateKey.publicKey;
    }).to.not.throw();
  });

  describe('#toString', function() {

    it('should output this address correctly', function() {
      var privkey = PrivateKey.fromWIF(wifLivenetUncompressed);
      privkey.toWIF().should.equal(wifLivenetUncompressed);
    });

  });

  describe('#toAddress', function() {
    it('should output this known livenet address correctly', function() {
      var privkey = PrivateKey.fromWIF('QPn542uVdzBgCfV6nEViShboFTpDd1at8mQpQugEQHgpuLbsgcZe');
      var address = privkey.toAddress();
      address.toString().should.equal('DCx29gXPAwmivW6Jqew8TexRCea8nm3sn9');
    });

    it('should output this known testnet address correctly', function() {
      var privkey = PrivateKey.fromWIF('ckoubjh1yr1Hyg8NPtGwDz4tx91b6qztxrJZgTtdR4Ed9CqAV5cn');
      var address = privkey.toAddress();
      address.toString().should.equal('nhJN2PNne26sCwnLG5KjniqztzaGybs5Nz');
    });

    it('creates network specific address', function() {
      var pk = PrivateKey.fromWIF('ckoubjh1yr1Hyg8NPtGwDz4tx91b6qztxrJZgTtdR4Ed9CqAV5cn');
      pk.toAddress(Networks.livenet).network.name.should.equal(Networks.livenet.name);
      pk.toAddress(Networks.testnet).network.name.should.equal(Networks.testnet.name);
    });
<<<<<<< HEAD

    it('should output this known livenet witness address correctly', function() {
      var privkey = PrivateKey.fromWIF('QPn542uVdzBgCfV6nEViShboFTpDd1at8mQpQugEQHgpuLbsgcZe');
      var address = privkey.toAddress(null, Address.PayToWitnessPublicKeyHash);
      address.toString().should.equal('bc1q2k5vgj923rhhwysjx7rqtr3z6a7j8z80y60p4h');
    });

    it('should output this known testnet witness address correctly', function() {
      var privkey = PrivateKey.fromWIF('ckoubjh1yr1Hyg8NPtGwDz4tx91b6qztxrJZgTtdR4Ed9CqAV5cn');
      var address = privkey.toAddress(null, Address.PayToWitnessPublicKeyHash);
      address.toString().should.equal('tb1q3lzl904ltjc3r2kurjecs4nkjc2t64t8va4nme');
    });

    it('creates network specific witness address', function() {
      var pk = PrivateKey.fromWIF('cR4qogdN9UxLZJXCNFNwDRRZNeLRWuds9TTSuLNweFVjiaE4gPaq');
      pk.toAddress(Networks.livenet, Address.PayToWitnessPublicKeyHash).network.name.should.equal(Networks.livenet.name);
      pk.toAddress(Networks.testnet, Address.PayToWitnessPublicKeyHash).network.name.should.equal(Networks.testnet.name);
    });

    it('should output this known livenet wrapped witness address correctly', function() {
      var privkey = PrivateKey.fromWIF('cR4qogdN9UxLZJXCNFNwDRRZNeLRWuds9TTSuLNweFVjiaE4gPaq');
      var address = privkey.toAddress(null, Address.PayToScriptHash);
      address.toString().should.equal('2NDgQSsQGdLDGoYvh4NTmesQ2wWgx6RGu3m');
    });

    it('should output this known testnet wrapped witness address correctly', function() {
      var privkey = PrivateKey.fromWIF('cR4qogdN9UxLZJXCNFNwDRRZNeLRWuds9TTSuLNweFVjiaE4gPaq');
      var address = privkey.toAddress(null, Address.PayToScriptHash);
      address.toString().should.equal('2NDgQSsQGdLDGoYvh4NTmesQ2wWgx6RGu3m');
    });

    it('creates network specific wrapped witness address', function() {
      var pk = PrivateKey.fromWIF('cR4qogdN9UxLZJXCNFNwDRRZNeLRWuds9TTSuLNweFVjiaE4gPaq');
      pk.toAddress(Networks.livenet, Address.PayToScriptHash).network.name.should.equal(Networks.livenet.name);
      pk.toAddress(Networks.testnet, Address.PayToScriptHash).network.name.should.equal(Networks.testnet.name);
    });

=======
>>>>>>> 2cfe736e
  });

  describe('#inspect', function() {
    it('should output known livenet address for console', function() {
      var privkey = PrivateKey.fromWIF('QPn542uVdzBgCfV6nEViShboFTpDd1at8mQpQugEQHgpuLbsgcZe');
      privkey.inspect().should.equal(
        '<PrivateKey: 22b207aa76eb058876c667dc64ab8eeaa0a073bc018561c2463d438a0444b705, network: livenet>'
      );
    });

    it('should output known testnet address for console', function() {
      var privkey = PrivateKey.fromWIF('ckoubjh1yr1Hyg8NPtGwDz4tx91b6qztxrJZgTtdR4Ed9CqAV5cn');
      privkey.inspect().should.equal(
        '<PrivateKey: b50dc6e116f4f4ae8b05fa6cb197cdfd27bd0c61e1c53c1ca83fcb9b56d59a83, network: testnet>'
      );
    });

    it('outputs "uncompressed" for uncompressed imported WIFs', function() {
      var privkey = PrivateKey.fromWIF(wifLivenetUncompressed);
      privkey.inspect().should.equal('<PrivateKey: b538a4cc390ca5c29bf2cb06d5b851418aa2eef0e175e0b655dadcfd6b9f0284, network: livenet, uncompressed>');
    });
  });

  describe('#getValidationError', function(){
    it('should get an error because private key greater than N', function() {
      var n = Point.getN();
      var a = PrivateKey.getValidationError(n);
      a.message.should.equal('Number must be less than N');
    });

    it('should validate as false because private key greater than N', function() {
      var n = Point.getN();
      var a = PrivateKey.isValid(n);
      a.should.equal(false);
    });

    it('should recognize that undefined is an invalid private key', function() {
      PrivateKey.isValid().should.equal(false);
    });

    it('should validate as true', function() {
      var a = PrivateKey.isValid('QPn542uVdzBgCfV6nEViShboFTpDd1at8mQpQugEQHgpuLbsgcZe');
      a.should.equal(true);
    });

  });

  describe('buffer serialization', function() {
    it('returns an expected value when creating a PrivateKey from a buffer', function() {
      var privkey = new PrivateKey(BN.fromBuffer(buf), 'livenet');
      privkey.toString().should.equal(buf.toString('hex'));
    });

    it('roundtrips correctly when using toBuffer/fromBuffer', function() {
      var privkey = new PrivateKey(BN.fromBuffer(buf));
      var toBuffer = new PrivateKey(privkey.toBuffer());
      var fromBuffer = PrivateKey.fromBuffer(toBuffer.toBuffer());
      fromBuffer.toString().should.equal(privkey.toString());
    });

    it('should return buffer with length equal 32', function() {
      var bn = BN.fromBuffer(buf.slice(0, 31));
      var privkey = new PrivateKey(bn, 'livenet');
      var expected = Buffer.concat([ new Buffer([0]), buf.slice(0, 31) ]);
      privkey.toBuffer().toString('hex').should.equal(expected.toString('hex'));
    });

    // TODO: enable for v1.0.0 when toBuffer is changed to always be 32 bytes long
    // it('will output a 32 byte buffer', function() {
    //   var bn = BN.fromBuffer(new Buffer('9b5a0e8fee1835e21170ce1431f9b6f19b487e67748ed70d8a4462bc031915', 'hex'));
    //   var privkey = new PrivateKey(bn);
    //   var buffer = privkey.toBuffer();
    //   buffer.length.should.equal(32);
    // });

    // TODO: enable for v1.0.0 when toBuffer is changed to always be 32 bytes long
    // it('should return buffer with length equal 32', function() {
    //   var bn = BN.fromBuffer(buf.slice(0, 31));
    //   var privkey = new PrivateKey(bn, 'livenet');
    //   var expected = Buffer.concat([ new Buffer([0]), buf.slice(0, 31) ]);
    //   privkey.toBuffer().toString('hex').should.equal(expected.toString('hex'));
    // });
  });

  describe('#toBigNumber', function() {
    it('should output known BN', function() {
      var a = BN.fromBuffer(buf);
      var privkey = new PrivateKey(a, 'livenet');
      var b = privkey.toBigNumber();
      b.toString('hex').should.equal(a.toString('hex'));
    });
  });

  describe('#fromRandom', function() {

    it('should set bn gt 0 and lt n, and should be compressed', function() {
      var privkey = PrivateKey.fromRandom();
      privkey.bn.gt(new BN(0)).should.equal(true);
      privkey.bn.lt(Point.getN()).should.equal(true);
      privkey.compressed.should.equal(true);
    });

  });

  describe('#fromWIF', function() {

    it('should parse this compressed testnet address correctly', function() {
      var privkey = PrivateKey.fromWIF(wifLivenet);
      privkey.toWIF().should.equal(wifLivenet);
    });

  });

  describe('#toWIF', function() {

    it('should parse this compressed testnet address correctly', function() {
      var privkey = PrivateKey.fromWIF(wifTestnet);
      privkey.toWIF().should.equal(wifTestnet);
    });

  });

  describe('#fromString', function() {

    it('should parse this uncompressed testnet address correctly', function() {
      var privkey = PrivateKey.fromString(wifTestnetUncompressed);
      privkey.toWIF().should.equal(wifTestnetUncompressed);
    });

  });

  describe('#toString', function() {

    it('should parse this uncompressed livenet address correctly', function() {
      var privkey = PrivateKey.fromString(wifLivenetUncompressed);
      privkey.toString().should.equal("b538a4cc390ca5c29bf2cb06d5b851418aa2eef0e175e0b655dadcfd6b9f0284");
    });

  });

  describe('#toPublicKey', function() {

    it('should convert this known PrivateKey to known PublicKey', function() {
      var privhex = '906977a061af29276e40bf377042ffbde414e496ae2260bbf1fa9d085637bfff';
      var pubhex = '02a1633cafcc01ebfb6d78e39f687a1f0995c62fc95f51ead10a02ee0be551b5dc';
      var privkey = new PrivateKey(new BN(new Buffer(privhex, 'hex')));
      var pubkey = privkey.toPublicKey();
      pubkey.toString().should.equal(pubhex);
    });

    it('should have a "publicKey" property', function() {
      var privhex = '906977a061af29276e40bf377042ffbde414e496ae2260bbf1fa9d085637bfff';
      var pubhex = '02a1633cafcc01ebfb6d78e39f687a1f0995c62fc95f51ead10a02ee0be551b5dc';
      var privkey = new PrivateKey(new BN(new Buffer(privhex, 'hex')));
      privkey.publicKey.toString().should.equal(pubhex);
    });

    it('should convert this known PrivateKey to known PublicKey and preserve compressed=true', function() {
      var privwif = 'QPn542uVdzBgCfV6nEViShboFTpDd1at8mQpQugEQHgpuLbsgcZe';
      var privkey = new PrivateKey(privwif, 'livenet');
      var pubkey = privkey.toPublicKey();
      pubkey.compressed.should.equal(true);
    });

    it('should convert this known PrivateKey to known PublicKey and preserve compressed=false', function() {
      var privwif = '96fTvLn3vYVp3ztgSEJdH4LfUNUvNdGav8SGD1hzpuupXVQuEWm';
      var privkey = new PrivateKey(privwif, 'testnet');
      var pubkey = privkey.toPublicKey();
      pubkey.compressed.should.equal(false);
    });

  });

  it('creates an address as expected from WIF, livenet', function() {
    var privkey = new PrivateKey('QPn542uVdzBgCfV6nEViShboFTpDd1at8mQpQugEQHgpuLbsgcZe');
    privkey.publicKey.toAddress().toString().should.equal('DCx29gXPAwmivW6Jqew8TexRCea8nm3sn9');
  });

  it('creates an address as expected from WIF, testnet', function() {
    var privkey = new PrivateKey('ckrhHfB5k7NzVEqEsksYGvh2xSjZiT71oVGGSysP97bGMCkm3EgK');
    privkey.publicKey.toAddress().toString().should.equal('nZrAuK7RiTTwxxEAcik5BjyeJQy37xGUVE');
  });

});<|MERGE_RESOLUTION|>--- conflicted
+++ resolved
@@ -5,7 +5,6 @@
 var expect = chai.expect;
 
 var bitcore = require('..');
-var Address = bitcore.Address;
 var BN = bitcore.crypto.BN;
 var Point = bitcore.crypto.Point;
 var PrivateKey = bitcore.PrivateKey;
@@ -271,46 +270,6 @@
       pk.toAddress(Networks.livenet).network.name.should.equal(Networks.livenet.name);
       pk.toAddress(Networks.testnet).network.name.should.equal(Networks.testnet.name);
     });
-<<<<<<< HEAD
-
-    it('should output this known livenet witness address correctly', function() {
-      var privkey = PrivateKey.fromWIF('QPn542uVdzBgCfV6nEViShboFTpDd1at8mQpQugEQHgpuLbsgcZe');
-      var address = privkey.toAddress(null, Address.PayToWitnessPublicKeyHash);
-      address.toString().should.equal('bc1q2k5vgj923rhhwysjx7rqtr3z6a7j8z80y60p4h');
-    });
-
-    it('should output this known testnet witness address correctly', function() {
-      var privkey = PrivateKey.fromWIF('ckoubjh1yr1Hyg8NPtGwDz4tx91b6qztxrJZgTtdR4Ed9CqAV5cn');
-      var address = privkey.toAddress(null, Address.PayToWitnessPublicKeyHash);
-      address.toString().should.equal('tb1q3lzl904ltjc3r2kurjecs4nkjc2t64t8va4nme');
-    });
-
-    it('creates network specific witness address', function() {
-      var pk = PrivateKey.fromWIF('cR4qogdN9UxLZJXCNFNwDRRZNeLRWuds9TTSuLNweFVjiaE4gPaq');
-      pk.toAddress(Networks.livenet, Address.PayToWitnessPublicKeyHash).network.name.should.equal(Networks.livenet.name);
-      pk.toAddress(Networks.testnet, Address.PayToWitnessPublicKeyHash).network.name.should.equal(Networks.testnet.name);
-    });
-
-    it('should output this known livenet wrapped witness address correctly', function() {
-      var privkey = PrivateKey.fromWIF('cR4qogdN9UxLZJXCNFNwDRRZNeLRWuds9TTSuLNweFVjiaE4gPaq');
-      var address = privkey.toAddress(null, Address.PayToScriptHash);
-      address.toString().should.equal('2NDgQSsQGdLDGoYvh4NTmesQ2wWgx6RGu3m');
-    });
-
-    it('should output this known testnet wrapped witness address correctly', function() {
-      var privkey = PrivateKey.fromWIF('cR4qogdN9UxLZJXCNFNwDRRZNeLRWuds9TTSuLNweFVjiaE4gPaq');
-      var address = privkey.toAddress(null, Address.PayToScriptHash);
-      address.toString().should.equal('2NDgQSsQGdLDGoYvh4NTmesQ2wWgx6RGu3m');
-    });
-
-    it('creates network specific wrapped witness address', function() {
-      var pk = PrivateKey.fromWIF('cR4qogdN9UxLZJXCNFNwDRRZNeLRWuds9TTSuLNweFVjiaE4gPaq');
-      pk.toAddress(Networks.livenet, Address.PayToScriptHash).network.name.should.equal(Networks.livenet.name);
-      pk.toAddress(Networks.testnet, Address.PayToScriptHash).network.name.should.equal(Networks.testnet.name);
-    });
-
-=======
->>>>>>> 2cfe736e
   });
 
   describe('#inspect', function() {
@@ -377,22 +336,6 @@
       var expected = Buffer.concat([ new Buffer([0]), buf.slice(0, 31) ]);
       privkey.toBuffer().toString('hex').should.equal(expected.toString('hex'));
     });
-
-    // TODO: enable for v1.0.0 when toBuffer is changed to always be 32 bytes long
-    // it('will output a 32 byte buffer', function() {
-    //   var bn = BN.fromBuffer(new Buffer('9b5a0e8fee1835e21170ce1431f9b6f19b487e67748ed70d8a4462bc031915', 'hex'));
-    //   var privkey = new PrivateKey(bn);
-    //   var buffer = privkey.toBuffer();
-    //   buffer.length.should.equal(32);
-    // });
-
-    // TODO: enable for v1.0.0 when toBuffer is changed to always be 32 bytes long
-    // it('should return buffer with length equal 32', function() {
-    //   var bn = BN.fromBuffer(buf.slice(0, 31));
-    //   var privkey = new PrivateKey(bn, 'livenet');
-    //   var expected = Buffer.concat([ new Buffer([0]), buf.slice(0, 31) ]);
-    //   privkey.toBuffer().toString('hex').should.equal(expected.toString('hex'));
-    // });
   });
 
   describe('#toBigNumber', function() {
