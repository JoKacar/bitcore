--- conflicted
+++ resolved
@@ -6,12 +6,8 @@
 const Client = require('./client');
 const Storage = require('./storage');
 const txProvider = require('../lib/providers/tx-provider');
-<<<<<<< HEAD
 const util = require('util');
 const accessAsync = util.promisify(fs.access);
-=======
-const config = require('./config');
->>>>>>> 69ab8038
 
 class Wallet {
   constructor(params) {
@@ -52,7 +48,6 @@
       pubKey
     });
     await storage.saveWallet({ wallet });
-    config.addWallet(path);
     const loadedWallet = await this.loadWallet({ path, storage });
     await loadedWallet.unlock(password);
     await loadedWallet.register();
@@ -66,7 +61,7 @@
       await accessAsync(path + '/LOCK' || path + 'LOCK', fs.constants.F_OK | fs.constants.R_OK | fs.constants.W_OK);
       await accessAsync(path + '/LOG' || path + 'LOG', fs.constants.F_OK | fs.constants.R_OK | fs.constants.W_OK);
     } catch (err) {
-      return new Error('Invalid wallet path');
+      return console.error('Invalid wallet path');
     }
     const storage = params.storage || new Storage({ path, errorIfExists: false, createIfMissing: false });
     const loadedWallet = await storage.loadWallet();
