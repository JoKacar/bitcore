#!/usr/bin/env node

const program = require('../lib/program');
const Wallet = require('../lib/wallet');

program
  .version(require('../package.json').version)
  .option('--name <name>', 'REQUIRED - Wallet Name')
  .option('--path [path]', 'optional - Custom wallet storage path')
  .option('--baseUrl <url>', 'optional - Change configured wallet baseUrl')
  .parse(process.argv);

const main = async () => {
  const { name, path, baseUrl } = program;
  let wallet;
  try {
<<<<<<< HEAD
    const password = await promptly.password('Wallet Password:');
    wallet = await Wallet.loadWallet({ path });
    if (!wallet) {
      throw new Error(
        'No wallet found'
      );
    }
    wallet = await wallet.unlock(password);
=======
    wallet = await Wallet.loadWallet({ name, path });
>>>>>>> a25b670d
    await wallet.register({ baseUrl });
    console.log('Wallet registered!');
  } catch (e) {
    console.error(e);
  }
};

main();<|MERGE_RESOLUTION|>--- conflicted
+++ resolved
@@ -14,18 +14,12 @@
   const { name, path, baseUrl } = program;
   let wallet;
   try {
-<<<<<<< HEAD
-    const password = await promptly.password('Wallet Password:');
-    wallet = await Wallet.loadWallet({ path });
+    wallet = await Wallet.loadWallet({ name, path });
     if (!wallet) {
       throw new Error(
         'No wallet found'
       );
     }
-    wallet = await wallet.unlock(password);
-=======
-    wallet = await Wallet.loadWallet({ name, path });
->>>>>>> a25b670d
     await wallet.register({ baseUrl });
     console.log('Wallet registered!');
   } catch (e) {
