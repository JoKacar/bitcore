--- conflicted
+++ resolved
@@ -10,8 +10,8 @@
     '--recipients <recipients>',
     'REQUIRED - JSON array \'[{"address": "abc1234", "amount": xxxxxx}]\''
   )
-  .option('--utxos [utxos]', 'REQUIRED for BTC and BCH - Unspent transactions that can be spent')
-  .option('--change [change]', 'REQUIRED for BTC and BCH - Change addresses')
+  .option('--utxos <utxos>', 'REQUIRED - Unspent transactions that can be spent')
+  .option('--change <change>', 'REQUIRED - Change addresses')
   .option('--fee [fee]', 'optional - custom transaction fee to pay')
   .option('--target [target]', 'optional - custom target block for confirmation')
   .option('--path [path]', 'optional - Custom wallet storage path')
@@ -26,25 +26,16 @@
   const { name, path, storageType } = program;
   let wallet;
   try {
-<<<<<<< HEAD
-    const { recipients, utxos, change, fee, target, from, nonce, invoiceID } = program;
+    const { recipients, utxos, change, fee, target, from, nonce, invoiceID, token } = program;
     wallet = await Wallet.loadWallet({ name, path, storageType });
 
     const parsedUtxos = utxos.includes('[') ? JSON.parse(utxos) : [];
-=======
-    let { recipients, utxos, change, fee, target, from, nonce, invoiceID, token } = program;
-    wallet = await Wallet.loadWallet({ name, path });
->>>>>>> e35e279f
     const parsedRecipients = recipients.includes('[') ? JSON.parse(recipients) : [];
     if (!parsedRecipients.length) {
       throw new Error('invalid arguments');
     }
 
-    let parsedUtxos;
-    const calculatedNetworkFeeKb = await wallet.getNetworkFee({ target });
-    if (['BTC', 'BCH'].includes(wallet.chain)) {
-      parsedUtxos = utxos.includes('[') ? JSON.parse(utxos) : [];
-      if (!parsedUtxos.length) {
+    if (!parsedRecipients.length || !parsedUtxos.length) {
         throw new Error('invalid arguments');
       }
 
