#!/usr/bin/env node

const program = require('../ts_build/program');
const { Wallet } = require('../ts_build/wallet');

try {
  program
    .version(require('../package.json').version)
    .option('--name <name>', 'REQUIRED - Wallet name')
    .option('--time [time]', 'optional - Get balance at specific time')
    .option('--path [path]', 'optional - Custom wallet storage path')
<<<<<<< HEAD
    .option('--storageType [storageType]', 'optional - name of the database to use (default level)')
=======
    .option('--token [token]', 'optional - Get balance of an ERC20 token')
>>>>>>> e35e279f
    .parse(process.argv);
} catch (e) {
  console.log(e.message);
  return program.help();
}

async function main() {
<<<<<<< HEAD
  const { name, path, time, storageType } = program;
  const wallet = await Wallet.loadWallet({ name, path, storageType });
  const balance = await wallet.getBalance(time);
=======
  const { name, path, time, token } = program;
  const wallet = await Wallet.loadWallet({ name, path });
  const balance = await wallet.getBalance(time, token);
>>>>>>> e35e279f
  return Object.assign(balance, {
    currency: token || wallet.chain,
    network: wallet.network
  });
}

main()
  .then(res => console.log(res))
  .catch(err => console.error(err));<|MERGE_RESOLUTION|>--- conflicted
+++ resolved
@@ -9,11 +9,8 @@
     .option('--name <name>', 'REQUIRED - Wallet name')
     .option('--time [time]', 'optional - Get balance at specific time')
     .option('--path [path]', 'optional - Custom wallet storage path')
-<<<<<<< HEAD
     .option('--storageType [storageType]', 'optional - name of the database to use (default level)')
-=======
     .option('--token [token]', 'optional - Get balance of an ERC20 token')
->>>>>>> e35e279f
     .parse(process.argv);
 } catch (e) {
   console.log(e.message);
@@ -21,15 +18,9 @@
 }
 
 async function main() {
-<<<<<<< HEAD
-  const { name, path, time, storageType } = program;
+  const { name, path, time, storageType, token } = program;
   const wallet = await Wallet.loadWallet({ name, path, storageType });
-  const balance = await wallet.getBalance(time);
-=======
-  const { name, path, time, token } = program;
-  const wallet = await Wallet.loadWallet({ name, path });
   const balance = await wallet.getBalance(time, token);
->>>>>>> e35e279f
   return Object.assign(balance, {
     currency: token || wallet.chain,
     network: wallet.network
