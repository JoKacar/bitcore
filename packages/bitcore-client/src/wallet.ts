import * as Bcrypt from 'bcrypt';
import { BitcoreLib, BitcoreLibCash, BitcoreLibDoge, BitcoreLibLtc, Deriver, Transactions, Web3 } from 'crypto-wallet-core';
import { ethers } from 'ethers'; // TODO import from CWC once PR is merged
import 'source-map-support/register';
import { Client } from './client';
import { Encryption } from './encryption';
import { Storage } from './storage';
const Mnemonic = require('bitcore-mnemonic');
const { ParseApiStream } = require('./stream-util');

const { PrivateKey, HDPrivateKey } = BitcoreLib;
const chainLibs = {
  BTC: BitcoreLib,
  BCH: BitcoreLibCash,
  DOGE: BitcoreLibDoge,
  LTC: BitcoreLibLtc,
  ETH: { Web3, ethers },
  MATIC: { Web3, ethers }
};

export interface KeyImport {
  address: string;
  privKey?: string;
  pubKey?: string;
}
export interface WalletObj {
  name: string;
  baseUrl: string;
  chain: string;
  network: string;
  path: string;
  phrase?: string;
  xpriv?: string;
  password: string;
  storage?: Storage;
  storageType: string;
  addressIndex?: number;
  tokens: Array<any>;
  lite: boolean;
  addressType: string;
}

export interface BumpTxFeeType {
  txid?: string;
  rawTx?: string;
  changeIdx?: number;
  feeRate?: number;
  feeTarget?: number;
  feePriority?: number;
  noRbf?: boolean;
  isSweep?: boolean;
}


export class Wallet {
  masterKey?: any;
  baseUrl: string;
  chain: string;
  network: string;
  client: Client;
  storage: Storage;
  storageType: string;
  unlocked?: { encryptionKey: string; masterKey: string };
  password: string;
  encryptionKey: string;
  authPubKey: string;
  pubKey?: string;
  xPubKey: string;
  name: string;
  path: string;
  addressIndex?: number;
  authKey: string;
  derivationPath: string;
  tokens?: Array<any>;
  lite: boolean;
  addressType: string;

  constructor(params: Wallet | WalletObj) {
    Object.assign(this, params);
    if (!this.baseUrl) {
      this.baseUrl = 'https://api.bitcore.io/api';
    }
    this.client = new Client({
      apiUrl: this.getApiUrl(),
      authKey: this.getAuthSigningKey()
    });
    this.addressIndex = this.addressIndex || 0;
    this.addressType = AddressTypes[this.chain]?.[this.addressType] || 'pubkeyhash';
    if (params.lite) {
      delete this.masterKey;
      delete this.pubKey;
      this.lite = true;
    }
  }

  getApiUrl() {
    return `${this.baseUrl}/${this.chain}/${this.network}`;
  }

  getLib() {
    return chainLibs[this.chain.toUpperCase()];
  }

  saveWallet() {
    const walletInstance = Object.assign({}, this);
    delete walletInstance.unlocked;
    if (walletInstance.masterKey) {
      walletInstance.lite = false;
    }
    return this.storage.saveWallet({ wallet: walletInstance });
  }

  toObject(lite: boolean = this.lite) {
    return {
      name: this.name,
      chain: this.chain,
      network: this.network,
      path: this.path,
      baseUrl: this.baseUrl,
      encryptionKey: this.encryptionKey,
      authKey: this.authKey,
      authPubKey: this.authPubKey,
      masterKey: lite ? undefined : this.masterKey,
      password: Bcrypt.hashSync(this.password, 10),
      xPubKey: this.xPubKey,
      pubKey: lite ? undefined : this.pubKey,
      tokens: this.tokens,
      storageType: this.storageType,
      lite,
      addressType: this.addressType
    };
  }

  static async deleteWallet(params: { name: string; path?: string; storage?: Storage; storageType?: string }) {
    const { name, path, storageType } = params;
    let { storage } = params;
    storage = storage || new Storage({ errorIfExists: false, createIfMissing: false, path, storageType });
    await storage.deleteWallet({ name });
  }

  static async create(params: Partial<WalletObj>) {
    const { network, name, phrase, xpriv, password, path, lite, baseUrl } = params;
    let { chain, storageType, storage, addressType } = params;
    if (phrase && xpriv) {
      throw new Error('You can only provide either a phrase or a xpriv, not both');
    }
    if (!chain || !network || !name) {
      throw new Error('Missing required parameter');
    }
    chain = chain.toUpperCase();
    if (addressType && AddressTypes[chain] && !AddressTypes[chain]?.[addressType]) {
      throw new Error(`Invalid --addressType for chain. Valid address types are: ${Object.keys(AddressTypes[chain]).join(' | ')}`);
    }
    addressType = AddressTypes[chain]?.[addressType] || 'pubkeyhash';

    // Generate wallet private keys
    let hdPrivKey;
    let mnemonic;
    if (xpriv) {
      hdPrivKey = new HDPrivateKey(xpriv, network);
    } else {
      mnemonic = new Mnemonic(phrase);
      hdPrivKey = mnemonic.toHDPrivateKey('', network).derive(Deriver.pathFor(chain, network));
    }
    const privKeyObj = hdPrivKey.toObject();

    // Generate authentication keys
    const authKey = new PrivateKey();
    const authPubKey = authKey.toPublicKey().toString();

    // Generate public keys
    // bip44 compatible pubKey
    const pubKey = hdPrivKey.publicKey.toString();

    // Generate and encrypt the encryption key and private key
    const walletEncryptionKey = Encryption.generateEncryptionKey();
    const encryptionKey = Encryption.encryptEncryptionKey(walletEncryptionKey, password);
    const encPrivateKey = Encryption.encryptPrivateKey(JSON.stringify(privKeyObj), pubKey, walletEncryptionKey);

    storageType = storageType ? storageType : 'Level';
    storage =
      storage ||
      new Storage({
        path,
        errorIfExists: false,
        createIfMissing: true,
        storageType
      });

    let alreadyExists;
    try {
      alreadyExists = await this.loadWallet({ storage, name, storageType });
    } catch (err) {}
    if (alreadyExists) {
      throw new Error('Wallet already exists');
    }
    const wallet = new Wallet({
      name,
      chain,
      network,
      path,
      baseUrl,
      encryptionKey,
      authKey,
      authPubKey,
      masterKey: encPrivateKey,
      password,
      xPubKey: hdPrivKey.xpubkey,
      pubKey,
      tokens: [],
      storage,
      storageType,
      lite,
      addressType
    } as WalletObj);

    // save wallet to storage and then bitcore-node
    await storage.saveWallet({ wallet: wallet.toObject(lite) });
    const loadedWallet = await this.loadWallet({
      storage,
      name,
      storageType
    });

    if (!xpriv) {
      console.log(mnemonic.toString());
    } else {
      console.log(hdPrivKey.toString());
    }

    await loadedWallet.register().catch(e => {
      console.debug(e);
      console.error('Failed to register wallet with bitcore-node.');
    });

    return loadedWallet;
  }

  static async exists(params: { name: string; path?: string; storage?: Storage }) {
    const { storage, name } = params;
    let alreadyExists;
    try {
      alreadyExists = await Wallet.loadWallet({
        storage,
        name
      });
    } catch (err) {
      console.log(err);
    }
    return alreadyExists != undefined && alreadyExists.length && alreadyExists.length != 0;
  }

  static async loadWallet(params: { name: string; path?: string; storage?: Storage; storageType?: string }) {
    const { name, path, storageType } = params;
    let { storage } = params;
    storage = storage || new Storage({ errorIfExists: false, createIfMissing: false, path, storageType });
    const loadedWallet = await storage.loadWallet({ name });
    if (loadedWallet) {
      return new Wallet(Object.assign(loadedWallet, { storage }));
    } else {
      throw new Error('No wallet could be found');
    }
  }

  /**
   * Does this wallet use UTXOs?
   * @returns {Boolean}
   */
  isUtxoChain() {
    // the toUpperCase() should not be necessary, but it's here just in case.
    return ['BTC', 'BCH', 'DOGE', 'LTC'].includes(this.chain?.toUpperCase() || 'BTC');
  }

  lock() {
    this.unlocked = undefined;
    return this;
  }

  async unlock(password) {
    let validPass = await Bcrypt.compare(password, this.password).catch(() => false);
    if (!validPass) {
      throw new Error('Incorrect Password');
    }
    const encryptionKey = await Encryption.decryptEncryptionKey(this.encryptionKey, password);
    let masterKey;
    if (!this.lite) {
      const encMasterKey = this.masterKey;
      const masterKeyStr = await Encryption.decryptPrivateKey(encMasterKey, this.pubKey, encryptionKey);
      masterKey = JSON.parse(masterKeyStr);
    }
    this.unlocked = {
      encryptionKey,
      masterKey
    };
    return this;
  }

  async register(params: { baseUrl?: string } = {}) {
    const { baseUrl } = params;
    if (baseUrl) {
      // save the new url without chain and network
      // then use the new url with chain and network below
      this.baseUrl = baseUrl;
      await this.saveWallet();
    }
    const payload = {
      name: this.name,
      pubKey: this.authPubKey,
      path: this.derivationPath,
      network: this.network,
      chain: this.chain,
      apiUrl: this.getApiUrl()
    };
    return this.client.register({ payload });
  }

  getAuthSigningKey() {
    return new PrivateKey(this.authKey);
  }

  getBalance(time?: string, token?: string) {
    let payload;
    if (token) {
      let tokenContractAddress;
      const tokenObj = this.tokens.find(tok => tok.symbol === token);
      if (!tokenObj) {
        throw new Error(`${token} not found on wallet ${this.name}`);
      }
      tokenContractAddress = tokenObj.address;
      payload = { tokenContractAddress };
    }
    return this.client.getBalance({ payload, pubKey: this.authPubKey, time });
  }

  getNetworkFee(params: { target?: number, txType?: number } = {}) {
    const target = params.target || 2;
<<<<<<< HEAD
    const txType = params.txType || 0;
    return this.client.getFee({ target, txType });
=======
    const txType = params.txType;
    return this.client.getFee({ target, txType });
  }

  getNetworkPriorityFee(params: { percentile?: number } = {}) {
    const percentile = params.percentile;
    return this.client.getPriorityFee({ percentile });
>>>>>>> 6dffb989
  }

  getUtxos(params: { includeSpent?: boolean } = {}) {
    const { includeSpent = false } = params;
    return this.client.getCoins({
      pubKey: this.authPubKey,
      includeSpent
    });
  }

  getUtxosArray(params: { includeSpent?: boolean } = {}) {
    return new Promise((resolve, reject) => {
      const utxoArray = [];
      const { includeSpent = false } = params;
      const utxoRequest = this.client.getCoins({
        pubKey: this.authPubKey,
        includeSpent
      });
      utxoRequest
        .pipe(new ParseApiStream())
        .on('data', utxo => utxoArray.push(utxo))
        .on('end', () => resolve(utxoArray))
        .on('err', err => reject(err));
    });
  }

  listTransactions(params) {
    const { token } = params;
    if (token) {
      let tokenContractAddress;
      const tokenObj = this.tokens.find(tok => tok.symbol === token);
      if (!tokenObj) {
        throw new Error(`${token} not found on wallet ${this.name}`);
      }
      params.tokenContractAddress = tokenObj.address;
    }
    return this.client.listTransactions({
      ...params,
      pubKey: this.authPubKey
    });
  }

  async getToken(contractAddress) {
    return this.client.getToken(contractAddress);
  }

  async addToken(params) {
    if (!this.tokens) {
      this.tokens = [];
    }
    this.tokens.push({
      symbol: params.symbol,
      address: params.address,
      decimals: params.decimals
    });
    await this.saveWallet();
  }

  async newTx(params: {
    utxos?: any[];
    recipients: { address: string; amount: number }[];
    from?: string;
    change?: string; // 'miner' to have any change go to the miner (i.e. no change).
    invoiceID?: string;
    fee?: number;
    feeRate?: number;
    nonce?: number;
    tag?: number;
    data?: string;
    token?: string;
    gasLimit?: number;
    gasPrice?: number;
    contractAddress?: string;
    replaceByFee?: boolean;
    lockUntilBlock?: number;
    lockUntilDate?: Date;
    isSweep?: boolean;
  }) {
    const chain = params.token ? this.chain + 'ERC20' : this.chain;
    let tokenContractAddress;
    if (params.token) {
      const tokenObj = this.tokens.find(tok => tok.symbol === params.token);
      if (!tokenObj) {
        throw new Error(`${params.token} not found on wallet ${this.name}`);
      }
      tokenContractAddress = tokenObj.address;
    }
    let change = params.change;
    if (change === 'miner') {
      change = undefined; // no change
    } else if (!change) {
      change = await this._getChangeAddress();
    }
    const payload = {
      network: this.network,
      chain,
      recipients: params.recipients,
      from: params.from,
      change,
      invoiceID: params.invoiceID,
      fee: params.fee,
      feeRate: params.feeRate,
      utxos: params.utxos,
      nonce: params.nonce,
      tag: params.tag,
      gasPrice: params.gasPrice || params.feeRate || params.fee,
      gasLimit: params.gasLimit || 200000,
      data: params.data,
      tokenAddress: tokenContractAddress,
      contractAddress: params.contractAddress,
      replaceByFee: params.replaceByFee,
      lockUntilBlock: params.lockUntilBlock,
      lockUntilDate: params.lockUntilDate,
      isSweep: params.isSweep
    };
    return Transactions.create(payload);
  }

  async broadcast(params: { tx: string }) {
    const { tx } = params;
    const payload = {
      network: this.network,
      chain: this.chain,
      rawTx: tx
    };
    return this.client.broadcast({ payload });
  }

  async getTransactionByTxid(params: { txid: string, populated?: boolean }) {
    const { txid, populated } = params;
    return this.client.getTransaction({ txid, populated });
  }

  async importKeys(params: { keys: KeyImport[], rederiveAddys?: boolean }) {
    const { encryptionKey } = this.unlocked;
    const { rederiveAddys } = params;
    let { keys } = params;
    let keysToSave = keys.filter(key => typeof key.privKey === 'string');

    if (rederiveAddys) {
      keysToSave = keysToSave.map(key => ({
        ...key,
        address: key.pubKey ? Deriver.getAddress(this.chain, this.network, key.pubKey, this.addressType) : key.address
      }) as KeyImport);
      keys = keys.map(key => ({
        ...key,
        address: key.pubKey ? Deriver.getAddress(this.chain, this.network, key.pubKey, this.addressType) : key.address
      }) as KeyImport);
    }

    if (keysToSave.length) {
      await this.storage.addKeys({
        keys: keysToSave,
        encryptionKey,
        name: this.name
      });
    }
    const addedAddresses = keys.map(key => {
      return { address: key.address };
    });
    return this.client.importAddresses({
      pubKey: this.authPubKey,
      payload: addedAddresses
    });
  }

  async signTx(params) {
    let { tx, keys, utxos, passphrase, signingKeys, changeAddressIdx } = params;
    if (!utxos) {
      utxos = [];
      await new Promise<void>((resolve, reject) => {
        this.getUtxos()
          .pipe(new ParseApiStream())
          .on('data', utxo => utxos.push(utxo))
          .on('end', () => resolve())
          .on('err', err => reject(err));
      });
    }
    let addresses = [];
    let decryptedKeys;
    if (!keys && !signingKeys) {
      for (let utxo of utxos) {
        addresses.push(utxo.address);
      }
      addresses = addresses.length > 0 ? addresses : await this.getAddresses();
      decryptedKeys = await this.storage.getKeys({
        addresses,
        name: this.name,
        encryptionKey: this.unlocked.encryptionKey
      });
    } else if (!signingKeys) {
      addresses.push(keys[0]);
      utxos.forEach(function(element) {
        let keyToDecrypt = keys.find(key => key.address === element.address);
        addresses.push(keyToDecrypt);
      });
      let decryptedParams = Encryption.bitcoinCoreDecrypt(addresses, passphrase);
      decryptedKeys = [...decryptedParams.jsonlDecrypted];
    }
    if (this.isUtxoChain()) {
      // If changeAddressIdx == null, then save the change key at the current addressIndex (just in case)
      const changeKey = await this.derivePrivateKey(true, changeAddressIdx == null ? this.addressIndex : changeAddressIdx);
      await this.importKeys({ keys: [changeKey] });
    }

    const payload = {
      chain: this.chain,
      network: this.network,
      tx,
      keys: signingKeys || decryptedKeys,
      key: signingKeys ? signingKeys[0] : decryptedKeys[0],
      utxos
    };
    return Transactions.sign({ ...payload });
  }

  async checkWallet() {
    return this.client.checkWallet({
      pubKey: this.authPubKey
    });
  }

  async syncAddresses(withChangeAddress = false) {
    const addresses = new Array<string>();
    if (this.addressIndex !== undefined) {
      for (let i = 0; i < this.addressIndex; i++) {
        addresses.push(this.deriveAddress(i, false));
        if (withChangeAddress) {
          addresses.push(this.deriveAddress(i, true));
        }
      }
    }
    return this.client.importAddresses({
      pubKey: this.authPubKey,
      payload: addresses.map(a => ({ address: a }))
    });
  }

  async getAddresses() {
    const walletAddresses = await this.client.getAddresses({
      pubKey: this.authPubKey
    });
    return walletAddresses.map(walletAddress => walletAddress.address);
  }

  deriveAddress(addressIndex, isChange) {
    const address = Deriver.deriveAddress(this.chain, this.network, this.xPubKey, addressIndex, isChange, this.addressType);
    return address;
  }

  async derivePrivateKey(isChange, addressIndex = this.addressIndex) {
    const keyToImport = await Deriver.derivePrivateKey(
      this.chain,
      this.network,
      this.unlocked.masterKey,
      addressIndex || 0,
      isChange,
      this.addressType
    );
    return keyToImport;
  }

  async nextAddressPair(withChangeAddress?: boolean) {
    return this.generateAddressPair(this.addressIndex, withChangeAddress);
  }

  async generateAddressPair(addressIndex: number, withChangeAddress?: boolean) {
    if (this.lite) {
      return this.nextAddressPairLite(withChangeAddress);
    }
    addressIndex = addressIndex || 0;
    const newPrivateKey = await this.derivePrivateKey(false, addressIndex);
    const keys = [newPrivateKey];
    if (withChangeAddress) {
      const newChangePrivateKey = await this.derivePrivateKey(true, addressIndex);
      keys.push(newChangePrivateKey);
    }
    if (addressIndex === this.addressIndex) {
      this.addressIndex++;
    }
    await this.importKeys({ keys });
    await this.saveWallet();
    return keys.map(key => key.address.toString());
  }

  async nextAddressPairLite(withChangeAddress?: boolean) {
    return this.generateAddressPairLite(this.addressIndex, withChangeAddress);
  }

  async generateAddressPairLite(addressIndex: number, withChangeAddress?: boolean) {
    addressIndex = addressIndex || 0;
    const addresses = [];
    addresses.push(this.deriveAddress(this.addressIndex, false));
    if (withChangeAddress) {
      addresses.push(this.deriveAddress(this.addressIndex, true));
    }
    if (addressIndex === this.addressIndex) {
      this.addressIndex++;
    }
    await this.client.importAddresses({
      pubKey: this.authPubKey,
      payload: addresses
    });
    await this.saveWallet();
    return addresses;
  }

  async getNonce(addressIndex: number = 0, isChange?: boolean) {
    const address = this.deriveAddress(0, isChange);
    const count = await this.client.getNonce({ address });
    if (!count || typeof count.nonce !== 'number') {
      throw new Error('Unable to get nonce');
    }
    return count.nonce;
  }

  private async _getChangeAddress() {
    if (!this.isUtxoChain()) {
      return;
    }
    const key = await this.derivePrivateKey(true, this.addressIndex);
    await this.importKeys({ keys: [key] });
    return key.address;
  }

  async bumpTxFee({ txid, rawTx, changeIdx, feeRate, feeTarget, feePriority, noRbf, isSweep } = {} as BumpTxFeeType) {
    if (changeIdx == null && this.isUtxoChain()) {
      throw new Error('Must provide changeIdx for UTXO chains');
    }

    const lib = this.getLib();
    let existingTx;
    if (rawTx) {
      if (lib.ethers) {
        existingTx = lib.ethers.utils.parseTransaction(rawTx);
      } else {
        const tx = new lib.Transaction(rawTx);
        txid = tx.id;
      }
    }
    if (txid) {
      existingTx = await this.getTransactionByTxid({ txid, populated: this.isUtxoChain() });
    } else if (!existingTx) {
      throw new Error('Must provide either rawTx or txid');
    }

    const params: any = {};

    if (this.isUtxoChain()) {
      const { coins: { inputs, outputs }, locktime } = existingTx;

      params.utxos = inputs;
      params.change = outputs.find(o => o.mintIndex == changeIdx).address;
      params.recipients = outputs.filter(o => o.mintIndex != changeIdx).map(o => ({ address: o.address, amount: o.value }));
      params.lockUntilBlock = locktime > 0 ? locktime : undefined;
      params.replaceByFee = !noRbf;
      params.isSweep = isSweep ?? outputs.length === 1;
      if (feeRate) {
        params.feeRate = feeRate;
      } else {
        const scale = 1e5; // convert from sat/kb to sat/byte
        params.feeRate = Math.ceil((await this.getNetworkFee({ target: feeTarget })).feerate * scale);
        console.log(`Bumping fee rate to ${params.feeRate} sats/byte`);
      }

    // EVM chains
    } else {
      const { nonce, gasLimit, gasPrice, to, data, value, chainId, type } = existingTx;
      // converting gasLimit and value with toString avoids a bigNumber warning
      params.nonce = nonce
      params.gasLimit = gasLimit?.toString();
      params.gasPrice = gasPrice;
      params.data = data;
      params.chainId = chainId;
      params.type = type;
      params.recipients = [{ address: to, amount: value.toString() }];
      
      // TODO fix type2 support
      if (false && existingTx.type === 2) {
        if (feeRate) {
          params.maxGasFee = Web3.utils.toWei(feeRate.toString(), 'gwei');
        } else {
          // TODO placeholder until for type2 support is merged in another PR
          // params.maxGasFee = (await wallet.getNetworkFee({ target: feeTarget })).feerate;
          // console.log(`Bumping max gas price to ${Web3.utils.fromWei(params.maxGasFee.toString(), 'gwei')} gwei`);
        }
        if (feePriority) {    
          params.maxPriorityFee = Web3.utils.toWei(feePriority.toString(), 'gwei');
        } else {
          // TODO placeholder until for type2 support is merged in another PR
          // params.maxPriorityFee = existingTx.maxPriorityFeePerGas;
          // console.log(`Bumping max priority fee to ${Web3.utils.fromWei(params.maxPriorityFee.toString(), 'gwei')} gwei`);
        }

      // type 0
      } else {
        if (feeRate) {
          params.gasPrice = Web3.utils.toWei(feeRate.toString(), 'gwei');
        } else {
          params.gasPrice = (await this.getNetworkFee({ target: feeTarget })).feerate;
          console.log(`Bumping gas price to ${Web3.utils.fromWei(params.gasPrice.toString(), 'gwei')} gwei`);
        }
      }
      
    }

    const tx: string = await this.newTx(params);
    return { tx, params };
  }
}

export const AddressTypes = {
  BTC: {
    // pubkeyhash
    pubkeyhash: 'pubkeyhash',
    p2pkh: 'pubkeyhash',

    // scripthash
    scripthash: 'scripthash',
    p2sh: 'scripthash',

    // witnesspubkeyhash
    witnesspubkeyhash: 'witnesspubkeyhash',
    p2wpkh: 'witnesspubkeyhash',
    
    // taproot
    taproot: 'taproot',
    p2tr: 'taproot'
  },
  BCH: {
    // pubkeyhash
    pubkeyhash: 'pubkeyhash',
    p2pkh: 'pubkeyhash',

    // scripthash
    scripthash: 'scripthash',
    p2sh: 'scripthash'
  },
  LTC: {
    // pubkeyhash
    pubkeyhash: 'pubkeyhash',
    p2pkh: 'pubkeyhash',

    // scripthash
    scripthash: 'scripthash',
    p2sh: 'scripthash',

    // witnesspubkeyhash
    witnesspubkeyhash: 'witnesspubkeyhash',
    p2wpkh: 'witnesspubkeyhash',
  },
  DOGE: {
    // pubkeyhash
    pubkeyhash: 'pubkeyhash',
    p2pkh: 'pubkeyhash',

    // scripthash
    scripthash: 'scripthash',
    p2sh: 'scripthash'
  }
}<|MERGE_RESOLUTION|>--- conflicted
+++ resolved
@@ -334,10 +334,6 @@
 
   getNetworkFee(params: { target?: number, txType?: number } = {}) {
     const target = params.target || 2;
-<<<<<<< HEAD
-    const txType = params.txType || 0;
-    return this.client.getFee({ target, txType });
-=======
     const txType = params.txType;
     return this.client.getFee({ target, txType });
   }
@@ -345,7 +341,6 @@
   getNetworkPriorityFee(params: { percentile?: number } = {}) {
     const percentile = params.percentile;
     return this.client.getPriorityFee({ percentile });
->>>>>>> 6dffb989
   }
 
   getUtxos(params: { includeSpent?: boolean } = {}) {
