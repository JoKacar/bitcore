{
  "name": "bitcore-client",
  "description": "Wallet client for Bitcore node",
  "engines": {
    "node": ">=8.0.0"
  },
  "version": "8.14.4",
  "author": "Justin Langston <nitsujlangston@gmail.com>",
  "main": "./ts_build/index.js",
  "types": "./ts_build/index.d.ts",
  "prettier": {
    "singleQuote": true
  },
  "scripts": {
    "build": "npm run compile",
    "clean": "rm -rf ./ts_build",
    "pub": "npm run compile && npm  publish",
    "watch": "tsc --watch",
    "compile": "npm run clean && tsc",
    "test": "mocha ./test/unit"
  },
  "dependencies": {
    "JSONStream": "~1.3.1",
    "async": "2.5.0",
    "bcrypt": "3.0.8",
    "bitcore-mnemonic": "^8.14.4",
    "commander": "2.15.1",
    "crypto-wallet-core": "^8.14.4",
    "elliptic": "6.4.1",
<<<<<<< HEAD
    "level-js": "4.0.2",
    "leveldown": "5.4.1",
    "levelup": "4.3.2",
=======
    "level-js": "4.0.0",
    "leveldown": "3.0.0",
    "levelup": "2.0.2",
>>>>>>> 718ea3f9
    "mkdirp": "0.5.1",
    "progress": "2.0.0",
    "promptly": "3.0.3",
    "request": "2.87.0",
    "request-promise-native": "1.0.5",
<<<<<<< HEAD
    "secp256k1": "3.7.1",
    "source-map-support": "^0.5.13",
    "web3": "1.2.4"
=======
    "scrypt": "^6.0.3",
    "secp256k1": "3.5.0",
    "source-map-support": "0.5.13"
>>>>>>> 718ea3f9
  },
  "devDependencies": {
    "@types/bcrypt": "3.0.0",
    "@types/bcryptjs": "2.4.2",
    "@types/elliptic": "6.4.3",
    "@types/ethereumjs-util": "5.2.0",
    "@types/node": "10.12.15",
    "@types/request": "2.48.1",
    "@types/request-promise-native": "1.0.15",
    "@types/secp256k1": "3.5.0",
    "eslint-config-airbnb-base": "12.1.0",
    "eslint-plugin-import": "2.8.0",
    "mocha": "5.0.5",
    "sinon": "4.4.8",
    "typescript": "3.3.4000"
  },
  "gitHead": "012cc0216a9bc6b195035855bd17149bad41acd1"
}<|MERGE_RESOLUTION|>--- conflicted
+++ resolved
@@ -27,29 +27,16 @@
     "commander": "2.15.1",
     "crypto-wallet-core": "^8.14.4",
     "elliptic": "6.4.1",
-<<<<<<< HEAD
     "level-js": "4.0.2",
     "leveldown": "5.4.1",
     "levelup": "4.3.2",
-=======
-    "level-js": "4.0.0",
-    "leveldown": "3.0.0",
-    "levelup": "2.0.2",
->>>>>>> 718ea3f9
     "mkdirp": "0.5.1",
     "progress": "2.0.0",
     "promptly": "3.0.3",
     "request": "2.87.0",
     "request-promise-native": "1.0.5",
-<<<<<<< HEAD
     "secp256k1": "3.7.1",
-    "source-map-support": "^0.5.13",
-    "web3": "1.2.4"
-=======
-    "scrypt": "^6.0.3",
-    "secp256k1": "3.5.0",
     "source-map-support": "0.5.13"
->>>>>>> 718ea3f9
   },
   "devDependencies": {
     "@types/bcrypt": "3.0.0",
