export const Paths = {
  BTC: {
    mainnet: "m/44'/0'/",
    livenet: "m/44'/0'/",
    default: "m/44'/1'/"
  },
  BCH: {
    mainnet: "m/44'/145'/",
    livenet: "m/44'/145'/",
    default: "m/44'/1'/"
  },
  ETH: {
    default: "m/44'/60'/"
  },
  XRP: {
    default: "m/44'/144'/"
  },
  DOGE: {
    default: "m/44'/3'/"
  },
  LTC: {
    default: "m/44'/2'/"
  },
  MATIC: {
<<<<<<< HEAD
    default: "m/44'/60'/" // the official matic derivation path is 966 but users will expect address to be same as ETH
=======
    mainnet: "m/44'/60'/", // the official matic derivation path is 966 but users will expect address to be same as ETH
    livenet: "m/44'/60'/",
    testnet: "m/44'/60'/"
  },
  ARB: {
    mainnet: "m/44'/60'/",
    livenet: "m/44'/60'/",
    testnet: "m/44'/60'/"
  },
  OP: {
    mainnet: "m/44'/60'/",
    livenet: "m/44'/60'/",
    testnet: "m/44'/60'/"
  },
  BASE: {
    mainnet: "m/44'/60'/",
    livenet: "m/44'/60'/",
    testnet: "m/44'/60'/"
  },
  default: {
    testnet: "m/44'/1'/"
>>>>>>> b77b6db8
  }
};<|MERGE_RESOLUTION|>--- conflicted
+++ resolved
@@ -22,9 +22,7 @@
     default: "m/44'/2'/"
   },
   MATIC: {
-<<<<<<< HEAD
-    default: "m/44'/60'/" // the official matic derivation path is 966 but users will expect address to be same as ETH
-=======
+    default: "m/44'/60'/", // the official matic derivation path is 966 but users will expect address to be same as ETH
     mainnet: "m/44'/60'/", // the official matic derivation path is 966 but users will expect address to be same as ETH
     livenet: "m/44'/60'/",
     testnet: "m/44'/60'/"
@@ -46,6 +44,5 @@
   },
   default: {
     testnet: "m/44'/1'/"
->>>>>>> b77b6db8
   }
 };