--- conflicted
+++ resolved
@@ -2,15 +2,12 @@
 import Web3 from 'web3';
 import { AbiItem } from 'web3-utils';
 import { Constants } from '../../constants';
-<<<<<<< HEAD
-=======
 import { 
   EVM_CHAIN_DEFAULT_TESTNET as defaultTestnet,
   EVM_CHAIN_NETWORK_TO_CHAIN_ID as chainIds 
 } from '../../constants/chains';
->>>>>>> 5546c808
 import { Key } from '../../derivation';
-import { ERC20Abi, MULTISENDAbi } from '../erc20/abi';
+import { MULTISENDAbi } from '../erc20/abi';
 const utils = require('web3-utils');
 const { toBN } = Web3.utils;
 export class ETHTxProvider {
@@ -87,26 +84,8 @@
   }
 
   getChainId(network: string) {
-<<<<<<< HEAD
-    let chainId = 1;
-    switch (network) {
-      case 'testnet':
-      case 'sepolia':
-        chainId = 11155111;
-        break;
-      case 'holesky':
-        chainId = 17000;
-        break;
-      case 'regtest':
-        chainId = 1337;
-        break;
-      default:
-        chainId = 1;
-        break;
-=======
     if (network === 'testnet') {
       network = defaultTestnet[this.chain];
->>>>>>> 5546c808
     }
     return chainIds[`${this.chain}_${network}`] || chainIds[`${this.chain}_mainnet`];
   }
