'use strict';

import * as CWC from 'crypto-wallet-core';
import { EventEmitter } from 'events';
import _ from 'lodash';
import sjcl from 'sjcl';
import { Constants, Utils } from './common';
import { Credentials } from './credentials';
import { Key } from './key';
import { PayPro } from './paypro';
import { PayProV2 } from './payproV2';
import { Request } from './request';
import { Verifier } from './verifier';

var $ = require('preconditions').singleton();
var util = require('util');
var async = require('async');
var events = require('events');
var Bitcore = CWC.BitcoreLib;
var Bitcore_ = {
  btc: CWC.BitcoreLib,
  bch: CWC.BitcoreLibCash,
  eth: CWC.BitcoreLib,
  xrp: CWC.BitcoreLib
};
var Mnemonic = require('bitcore-mnemonic');
var url = require('url');
var querystring = require('querystring');

var log = require('./log');
const Errors = require('./errors');

var BASE_URL = 'http://localhost:3232/bws/api';

// /**
// * @desc ClientAPI constructor.
// *
// * @param {Object} opts
// * @constructor
// */
export class API extends EventEmitter {
  doNotVerifyPayPro: any;
  timeout: any;
  logLevel: any;
  supportStaffWalletId: any;
  request: any;
  credentials: any;
  notificationIncludeOwn: boolean;
  lastNotificationId: any;
  notificationsIntervalId: any;
  keyDerivationOk: boolean;
  noSign: any;
  password: any;
  bp_partner: string;
  bp_partner_version: string;

  static PayProV2 = PayProV2;
  static PayPro = PayPro;
  static Key = Key;
  static Verifier = Verifier;
  static Core = CWC;
  static Utils = Utils;
  static sjcl = sjcl;
  static errors = Errors;

  // Expose bitcore
  static Bitcore = CWC.BitcoreLib;
  static BitcoreCash = CWC.BitcoreLibCash;

  constructor(opts?) {
    super();
    opts = opts || {};

    this.doNotVerifyPayPro = opts.doNotVerifyPayPro;
    this.timeout = opts.timeout || 50000;
    this.logLevel = opts.logLevel || 'silent';
    this.supportStaffWalletId = opts.supportStaffWalletId;

    this.bp_partner = opts.bp_partner;
    this.bp_partner_version = opts.bp_partner_version;

    this.request = new Request(opts.baseUrl || BASE_URL, {
      r: opts.request,
      supportStaffWalletId: opts.supportStaffWalletId
    });

    log.setLevel(this.logLevel);
  }

  static privateKeyEncryptionOpts = {
    iter: 10000
  };

  initNotifications(cb) {
    log.warn('DEPRECATED: use initialize() instead.');
    this.initialize({}, cb);
  }

  initialize(opts, cb) {
    $.checkState(this.credentials);

    this.notificationIncludeOwn = !!opts.notificationIncludeOwn;
    this._initNotifications(opts);
    return cb();
  }

  dispose(cb) {
    this._disposeNotifications();
    this.request.logout(cb);
  }

  _fetchLatestNotifications(interval, cb) {
    cb = cb || function () { };

    var opts: any = {
      lastNotificationId: this.lastNotificationId,
      includeOwn: this.notificationIncludeOwn
    };

    if (!this.lastNotificationId) {
      opts.timeSpan = interval + 1;
    }

    this.getNotifications(opts, (err, notifications) => {
      if (err) {
        log.warn('Error receiving notifications.');
        log.debug(err);
        return cb(err);
      }
      if (notifications.length > 0) {
        this.lastNotificationId = (_.last(notifications) as any).id;
      }

      _.each(notifications, notification => {
        this.emit('notification', notification);
      });
      return cb();
    });
  }

  _initNotifications(opts) {
    opts = opts || {};

    var interval = opts.notificationIntervalSeconds || 5;
    this.notificationsIntervalId = setInterval(() => {
      this._fetchLatestNotifications(interval, err => {
        if (err) {
          if (err instanceof Errors.NOT_FOUND || err instanceof Errors.NOT_AUTHORIZED) {
            this._disposeNotifications();
          }
        }
      });
    }, interval * 1000);
  }

  _disposeNotifications() {
    if (this.notificationsIntervalId) {
      clearInterval(this.notificationsIntervalId);
      this.notificationsIntervalId = null;
    }
  }

  // /**
  // * Reset notification polling with new interval
  // * @param {Numeric} notificationIntervalSeconds - use 0 to pause notifications
  // */
  setNotificationsInterval(notificationIntervalSeconds) {
    this._disposeNotifications();
    if (notificationIntervalSeconds > 0) {
      this._initNotifications({
        notificationIntervalSeconds
      });
    }
  }

  getRootPath() {
    return this.credentials.getRootPath();
  }

  // /**
  // * Encrypt a message
  // * @private
  // * @static
  // * @memberof Client.API
  // * @param {String} message
  // * @param {String} encryptingKey
  // */
  static _encryptMessage(message, encryptingKey) {
    if (!message) return null;
    return Utils.encryptMessage(message, encryptingKey);
  }

  _processTxNotes(notes) {
    if (!notes) return;

    var encryptingKey = this.credentials.sharedEncryptingKey;
    _.each([].concat(notes), note => {
      note.encryptedBody = note.body;
      note.body = Utils.decryptMessageNoThrow(note.body, encryptingKey);
      note.encryptedEditedByName = note.editedByName;
      note.editedByName = Utils.decryptMessageNoThrow(note.editedByName, encryptingKey);
    });
  }

  // /**
  // * Decrypt text fields in transaction proposals
  // * @private
  // * @static
  // * @memberof Client.API
  // * @param {Array} txps
  // * @param {String} encryptingKey
  // */
  _processTxps(txps) {
    if (!txps) return;

    var encryptingKey = this.credentials.sharedEncryptingKey;
    _.each([].concat(txps), txp => {
      txp.encryptedMessage = txp.message;
      txp.message = Utils.decryptMessageNoThrow(txp.message, encryptingKey) || null;
      txp.creatorName = Utils.decryptMessageNoThrow(txp.creatorName, encryptingKey);

      _.each(txp.actions, action => {
        // CopayerName encryption is optional (not available in older wallets)
        action.copayerName = Utils.decryptMessageNoThrow(action.copayerName, encryptingKey);

        action.comment = Utils.decryptMessageNoThrow(action.comment, encryptingKey);
        // TODO get copayerName from Credentials -> copayerId to copayerName
        // action.copayerName = null;
      });
      _.each(txp.outputs, output => {
        output.encryptedMessage = output.message;
        output.message = Utils.decryptMessageNoThrow(output.message, encryptingKey) || null;
      });
      txp.hasUnconfirmedInputs = _.some(txp.inputs, input => {
        return input.confirmations == 0;
      });
      this._processTxNotes(txp.note);
    });
  }

  validateKeyDerivation(opts, cb) {
    var _deviceValidated;

    opts = opts || {};

    var c = this.credentials;

    var testMessageSigning = (xpriv, xpub) => {
      var nonHardenedPath = 'm/0/0';
      var message =
        'Lorem ipsum dolor sit amet, ne amet urbanitas percipitur vim, libris disputando his ne, et facer suavitate qui. Ei quidam laoreet sea. Cu pro dico aliquip gubergren, in mundi postea usu. Ad labitur posidonium interesset duo, est et doctus molestie adipiscing.';
      var priv = xpriv.deriveChild(nonHardenedPath).privateKey;
      var signature = Utils.signMessage(message, priv);
      var pub = xpub.deriveChild(nonHardenedPath).publicKey;
      return Utils.verifyMessage(message, signature, pub);
    };

    var testHardcodedKeys = () => {
      var words = 'abandon abandon abandon abandon abandon abandon abandon abandon abandon abandon abandon about';
      var xpriv = Mnemonic(words).toHDPrivateKey();

      if (
        xpriv.toString() !=
        'xprv9s21ZrQH143K3GJpoapnV8SFfukcVBSfeCficPSGfubmSFDxo1kuHnLisriDvSnRRuL2Qrg5ggqHKNVpxR86QEC8w35uxmGoggxtQTPvfUu'
      )
        return false;

      xpriv = xpriv.deriveChild("m/44'/0'/0'");
      if (
        xpriv.toString() !=
        'xprv9xpXFhFpqdQK3TmytPBqXtGSwS3DLjojFhTGht8gwAAii8py5X6pxeBnQ6ehJiyJ6nDjWGJfZ95WxByFXVkDxHXrqu53WCRGypk2ttuqncb'
      )
        return false;

      var xpub = Bitcore.HDPublicKey.fromString(
        'xpub6BosfCnifzxcFwrSzQiqu2DBVTshkCXacvNsWGYJVVhhawA7d4R5WSWGFNbi8Aw6ZRc1brxMyWMzG3DSSSSoekkudhUd9yLb6qx39T9nMdj'
      );
      return testMessageSigning(xpriv, xpub);
    };

    // TODO => Key refactor to Key class.
    var testLiveKeys = () => {
      var words;
      try {
        words = c.getMnemonic();
      } catch (ex) { }

      var xpriv;
      if (words && (!c.mnemonicHasPassphrase || opts.passphrase)) {
        var m = new Mnemonic(words);
        xpriv = m.toHDPrivateKey(opts.passphrase, c.network);
      }
      if (!xpriv) {
        xpriv = new Bitcore.HDPrivateKey(c.xPrivKey);
      }
      xpriv = xpriv.deriveChild(c.getBaseAddressDerivationPath());
      var xpub = new Bitcore.HDPublicKey(c.xPubKey);

      return testMessageSigning(xpriv, xpub);
    };

    var hardcodedOk = true;
    if (!_deviceValidated && !opts.skipDeviceValidation) {
      hardcodedOk = testHardcodedKeys();
      _deviceValidated = true;
    }

    // TODO
    //  var liveOk = (c.canSign() && !c.isPrivKeyEncrypted()) ? testLiveKeys() : true;
    this.keyDerivationOk = hardcodedOk; // && liveOk;

    return cb(null, this.keyDerivationOk);
  }

  // /**
  // * toObj() wallet
  // *
  // * @param {Object} opts
  // */
  toObj() {
    $.checkState(this.credentials);
    return this.credentials.toObj();
  }

  // /**
  // * toString() wallet
  // *
  // * @param {Object} opts
  // */
  toString(opts) {
    $.checkState(this.credentials);
    $.checkArgument(!this.noSign, 'no Sign not supported');
    $.checkArgument(!this.password, 'password not supported');

    opts = opts || {};

    var output;
    output = JSON.stringify(this.toObj());
    return output;
  }

  fromObj(credentials) {
    $.checkArgument(_.isObject(credentials), 'Argument should be an object');

    try {
      credentials = Credentials.fromObj(credentials);
      this.credentials = credentials;
    } catch (ex) {
      log.warn(`Error importing wallet: ${ex}`);
      if (ex.toString().match(/Obsolete/)) {
        throw new Errors.OBSOLETE_BACKUP();
      } else {
        throw new Errors.INVALID_BACKUP();
      }
    }
    this.request.setCredentials(this.credentials);
  }

  // /**
  // * fromString wallet
  // *
  // * @param {Object} str - The serialized JSON created with #export
  // */
  fromString(credentials) {
    if (_.isObject(credentials)) {
      log.warn('WARN: Please use fromObj instead of fromString when importing strings');
      return this.fromObj(credentials);
    }
    let c;
    try {
      c = JSON.parse(credentials);
    } catch (ex) {
      log.warn(`Error importing wallet: ${ex}`);
      throw new Errors.INVALID_BACKUP();
    }
    return this.fromObj(c);
  }

  decryptBIP38PrivateKey(encryptedPrivateKeyBase58, passphrase, opts, cb) {
    var Bip38 = require('bip38');
    var bip38 = new Bip38();

    var privateKeyWif;
    try {
      privateKeyWif = bip38.decrypt(encryptedPrivateKeyBase58, passphrase);
    } catch (ex) {
      return cb(new Error('Could not decrypt BIP38 private key' + ex));
    }

    var privateKey = new Bitcore.PrivateKey(privateKeyWif);
    var address = privateKey.publicKey.toAddress().toString();
    var addrBuff = Buffer.from(address, 'ascii');
    var actualChecksum = Bitcore.crypto.Hash.sha256sha256(addrBuff)
      .toString('hex')
      .substring(0, 8);
    var expectedChecksum = Bitcore.encoding.Base58Check.decode(encryptedPrivateKeyBase58)
      .toString('hex')
      .substring(6, 14);

    if (actualChecksum != expectedChecksum) return cb(new Error('Incorrect passphrase'));

    return cb(null, privateKeyWif);
  }

  getBalanceFromPrivateKey(privateKey, coin, cb) {
    if (_.isFunction(coin)) {
      cb = coin;
      coin = 'btc';
    }
    var B = Bitcore_[coin];

    var privateKey = new B.PrivateKey(privateKey);
    var address = privateKey.publicKey.toAddress().toString(true);

    this.getUtxos(
      {
        addresses: address
      },
      (err, utxos) => {
        if (err) return cb(err);
        return cb(null, _.sumBy(utxos, 'satoshis'));
      }
    );
  }

  buildTxFromPrivateKey(privateKey, destinationAddress, opts, cb) {
    opts = opts || {};

    var coin = opts.coin || 'btc';
    var signingMethod = opts.signingMethod || "ecdsa";

    if (!_.includes(Constants.COINS, coin)) return cb(new Error('Invalid coin'));

    if (coin == 'eth') return cb(new Error('ETH not supported for this action'));

    var B = Bitcore_[coin];
    var privateKey = B.PrivateKey(privateKey);
    var address = privateKey.publicKey.toAddress().toString(true);

    async.waterfall(
      [
        next => {
          this.getUtxos(
            {
              addresses: address
            },
            (err, utxos) => {
              return next(err, utxos);
            }
          );
        },
        (utxos, next) => {
          if (!_.isArray(utxos) || utxos.length == 0) return next(new Error('No utxos found'));

          var fee = opts.fee || 10000;
          var amount = _.sumBy(utxos, 'satoshis') - fee;
          if (amount <= 0) return next(new Errors.INSUFFICIENT_FUNDS());

          var tx;
          try {
            var toAddress = B.Address.fromString(destinationAddress);

            tx = (opts.coin === 'bch') ? new B.Transaction()
              .from(utxos)
              .to(toAddress, amount)
              .fee(fee)
              .sign(privateKey, B.crypto.Signature.SIGHASH_ALL | B.crypto.Signature.SIGHASH_FORKID, signingMethod) : new B.Transaction()
              .from(utxos)
              .to(toAddress, amount)
              .fee(fee)
              .sign(privateKey);

            // Make sure the tx can be serialized
            tx.serialize();
          } catch (ex) {
            log.error('Could not build transaction from private key', ex);
            return next(new Errors.COULD_NOT_BUILD_TRANSACTION());
          }
          return next(null, tx);
        }
      ],
      cb
    );
  }

  // /**
  // * Open a wallet and try to complete the public key ring.
  // *
  // * @param {Callback} cb - The callback that handles the response. It returns a flag indicating that the wallet is complete.
  // * @fires API#walletCompleted
  // */
  openWallet(opts, cb) {
    if (_.isFunction(opts)) {
      cb = opts;
    }
    opts = opts || {};

    $.checkState(this.credentials);
    if (this.credentials.isComplete() && this.credentials.hasWalletInfo()) return cb(null, true);

    var qs = [];
    qs.push('includeExtendedInfo=1');
    qs.push('serverMessageArray=1');

    this.request.get('/v3/wallets/?' + qs.join('&'), (err, ret) => {
      if (err) return cb(err);
      var wallet = ret.wallet;

      this._processStatus(ret);

      if (!this.credentials.hasWalletInfo()) {
        var me = _.find(wallet.copayers, {
          id: this.credentials.copayerId
        });

        if (!me) return cb(new Error('Copayer not in wallet'));

        try {
          this.credentials.addWalletInfo(wallet.id, wallet.name, wallet.m, wallet.n, me.name, opts);
        } catch (e) {
          if (e.message) {
            log.info('Trying credentials...', e.message);
          }
          if (e.message && e.message.match(/Bad\snr/)) {
            return cb(new Errors.WALLET_DOES_NOT_EXIST());
          }
          throw e;
        }
      }
      if (wallet.status != 'complete') return cb(null, ret);

      if (this.credentials.walletPrivKey) {
        if (!Verifier.checkCopayers(this.credentials, wallet.copayers)) {
          return cb(new Errors.SERVER_COMPROMISED());
        }
      } else {
        // this should only happen in AIR-GAPPED flows
        log.warn('Could not verify copayers key (missing wallet Private Key)');
      }

      this.credentials.addPublicKeyRing(this._extractPublicKeyRing(wallet.copayers));
      this.emit('walletCompleted', wallet);

      return cb(null, ret);
    });
  }

  static _buildSecret(walletId, walletPrivKey, coin, network) {
    if (_.isString(walletPrivKey)) {
      walletPrivKey = Bitcore.PrivateKey.fromString(walletPrivKey);
    }
    var widHex = Buffer.from(walletId.replace(/-/g, ''), 'hex');
    var widBase58 = new Bitcore.encoding.Base58(widHex).toString();
    return _.padEnd(widBase58, 22, '0') + walletPrivKey.toWIF() + (network == 'testnet' ? 'T' : 'L') + coin;
  }

  static parseSecret(secret) {
    $.checkArgument(secret);

    var split = (str, indexes) => {
      var parts = [];
      indexes.push(str.length);
      var i = 0;
      while (i < indexes.length) {
        parts.push(str.substring(i == 0 ? 0 : indexes[i - 1], indexes[i]));
        i++;
      }
      return parts;
    };

    try {
      var secretSplit = split(secret, [22, 74, 75]);
      var widBase58 = secretSplit[0].replace(/0/g, '');
      var widHex = Bitcore.encoding.Base58.decode(widBase58).toString('hex');
      var walletId = split(widHex, [8, 12, 16, 20]).join('-');

      var walletPrivKey = Bitcore.PrivateKey.fromString(secretSplit[1]);
      var networkChar = secretSplit[2];
      var coin = secretSplit[3] || 'btc';

      return {
        walletId,
        walletPrivKey,
        coin,
        network: networkChar == 'T' ? 'testnet' : 'livenet'
      };
    } catch (ex) {
      throw new Error('Invalid secret');
    }
  }

  static getRawTx(txp) {
    var t = Utils.buildTx(txp);
    return t.uncheckedSerialize();
  }

  _getCurrentSignatures(txp) {
    var acceptedActions = _.filter(txp.actions, {
      type: 'accept'
    });

    return _.map(acceptedActions, x => {
      return {
        signatures: x.signatures,
        xpub: x.xpub
      };
    });
  }

  _addSignaturesToBitcoreTxBitcoin(txp, t, signatures, xpub) {
    $.checkState(txp.coin);
    const bitcore = Bitcore_[txp.coin];
    if (signatures.length != txp.inputs.length) throw new Error('Number of signatures does not match number of inputs');

    let i = 0;
    const x = new bitcore.HDPublicKey(xpub);

    _.each(signatures, signatureHex => {
      try {
        const signature = bitcore.crypto.Signature.fromString(signatureHex);
        const pub = x.deriveChild(txp.inputPaths[i]).publicKey;
        const s = {
          inputIndex: i,
          signature,
          sigtype:
            // tslint:disable-next-line:no-bitwise
            bitcore.crypto.Signature.SIGHASH_ALL | bitcore.crypto.Signature.SIGHASH_FORKID,
          publicKey: pub
        };
        let signingMethod = (txp.coin === 'bch' && txp.version >= 5) ? 'schnorr' : 'ecdsa';
        if (txp.coin === 'bch') { 
          t.inputs[i].addSignature(t, s, signingMethod);
        } else {
          t.inputs[i].addSignature(t, s);
        }
        i++;
      } catch (e) { }
    });

    if (i != txp.inputs.length) throw new Error('Wrong signatures');
  }

  _addSignaturesToBitcoreTx(txp, t, signatures, xpub) {
    const { coin, network } = txp;
    const chain = Utils.getChain(coin);
    switch (chain) {
      case 'XRP':
      case 'ETH':
        const unsignedTxs = t.uncheckedSerialize();
        const signedTxs = [];
        for (let index = 0; index < signatures.length; index++) {
          const signed = CWC.Transactions.applySignature({
            chain,
            tx: unsignedTxs[index],
            signature: signatures[index]
          });
          signedTxs.push(signed);

          // bitcore users id for txid...
          t.id = CWC.Transactions.getHash({ tx: signed, chain, network });
        }
        t.uncheckedSerialize = () => signedTxs;
        t.serialize = () => signedTxs;
        break;
      default:
        return this._addSignaturesToBitcoreTxBitcoin(txp, t, signatures, xpub);
    }
  }

  _applyAllSignatures(txp, t) {
    $.checkState(txp.status == 'accepted');

    var sigs = this._getCurrentSignatures(txp);
    _.each(sigs, x => {
      this._addSignaturesToBitcoreTx(txp, t, x.signatures, x.xpub);
    });
  }

  // /**
  // * Join
  // * @private
  // *
  // * @param {String} walletId
  // * @param {String} walletPrivKey
  // * @param {String} xPubKey
  // * @param {String} requestPubKey
  // * @param {String} copayerName
  // * @param {Object} Optional args
  // * @param {String} opts.customData
  // * @param {String} opts.coin
  // * @param {Callback} cb
  // */
  _doJoinWallet(walletId, walletPrivKey, xPubKey, requestPubKey, copayerName, opts, cb) {
    $.shouldBeFunction(cb);

    opts = opts || {};

    // Adds encrypted walletPrivateKey to CustomData
    opts.customData = opts.customData || {};
    opts.customData.walletPrivKey = walletPrivKey.toString();
    var encCustomData = Utils.encryptMessage(JSON.stringify(opts.customData), this.credentials.personalEncryptingKey);
    var encCopayerName = Utils.encryptMessage(copayerName, this.credentials.sharedEncryptingKey);

    var args: any = {
      walletId,
      coin: opts.coin,
      name: encCopayerName,
      xPubKey,
      requestPubKey,
      customData: encCustomData
    };
    if (opts.dryRun) args.dryRun = true;

    if (_.isBoolean(opts.supportBIP44AndP2PKH)) args.supportBIP44AndP2PKH = opts.supportBIP44AndP2PKH;

    var hash = Utils.getCopayerHash(args.name, args.xPubKey, args.requestPubKey);
    args.copayerSignature = Utils.signMessage(hash, walletPrivKey);

    var url = '/v2/wallets/' + walletId + '/copayers';
    this.request.post(url, args, (err, body) => {
      if (err) return cb(err);
      this._processWallet(body.wallet);
      return cb(null, body.wallet);
    });
  }

  // /**
  // * Return if wallet is complete
  // */
  isComplete() {
    return this.credentials && this.credentials.isComplete();
  }

  _extractPublicKeyRing(copayers) {
    return _.map(copayers, copayer => {
      var pkr: any = _.pick(copayer, ['xPubKey', 'requestPubKey']);
      pkr.copayerName = copayer.name;
      return pkr;
    });
  }

  // /**
  // * Get current fee levels for the specified network
  // *
  // * @param {string} coin - 'btc' (default) or 'bch'
  // * @param {string} network - 'livenet' (default) or 'testnet'
  // * @param {Callback} cb
  // * @returns {Callback} cb - Returns error or an object with status information
  // */
  getFeeLevels(coin, network, cb) {
    $.checkArgument(coin || _.includes(Constants.COINS, coin));
    $.checkArgument(network || _.includes(['livenet', 'testnet'], network));

    const chain = Utils.getChain(coin).toLowerCase();

    this.request.get(
      '/v2/feelevels/?coin=' + (chain || 'btc') + '&network=' + (network || 'livenet'),
      (err, result) => {
        if (err) return cb(err);
        return cb(err, result);
      }
    );
  }

  // /**
  // * Get service version
  // *
  // * @param {Callback} cb
  // */
  getVersion(cb) {
    this.request.get('/v1/version/', cb);
  }

  _checkKeyDerivation() {
    var isInvalid = this.keyDerivationOk === false;
    if (isInvalid) {
      log.error('Key derivation for this device is not working as expected');
    }
    return !isInvalid;
  }

  // /**
  // *
  // * Create a wallet.
  // * @param {String} walletName
  // * @param {String} copayerName
  // * @param {Number} m
  // * @param {Number} n
  // * @param {object} opts (optional: advanced options)
  // * @param {string} opts.coin[='btc'] - The coin for this wallet (btc, bch).
  // * @param {string} opts.network[='livenet']
  // * @param {string} opts.singleAddress[=false] - The wallet will only ever have one address.
  // * @param {String} opts.walletPrivKey - set a walletPrivKey (instead of random)
  // * @param {String} opts.id - set a id for wallet (instead of server given)
  // * @param {Boolean} opts.useNativeSegwit - set addressType to P2WPKH or P2WSH
  // * @param cb
  // * @return {undefined}
  // */
  createWallet(walletName, copayerName, m, n, opts, cb) {
    if (!this._checkKeyDerivation()) return cb(new Error('Cannot create new wallet'));

    if (opts) $.shouldBeObject(opts);
    opts = opts || {};

    var coin = opts.coin || 'btc';
    if (!_.includes(Constants.COINS, coin)) return cb(new Error('Invalid coin'));

    var network = opts.network || 'livenet';
    if (!_.includes(['testnet', 'livenet'], network)) return cb(new Error('Invalid network'));

    if (!this.credentials) {
      return cb(new Error('Import credentials first with setCredentials()'));
    }

    if (coin != this.credentials.coin) {
      return cb(new Error('Existing keys were created for a different coin'));
    }

    if (network != this.credentials.network) {
      return cb(new Error('Existing keys were created for a different network'));
    }

    var walletPrivKey = opts.walletPrivKey || new Bitcore.PrivateKey();

    var c = this.credentials;
    c.addWalletPrivateKey(walletPrivKey.toString());
    var encWalletName = Utils.encryptMessage(walletName, c.sharedEncryptingKey);

    var args = {
      name: encWalletName,
      m,
      n,
      pubKey: new Bitcore.PrivateKey(walletPrivKey).toPublicKey().toString(),
      coin,
      network,
      singleAddress: !!opts.singleAddress,
      id: opts.id,
      usePurpose48: n > 1,
      useNativeSegwit: !!opts.useNativeSegwit
    };
    this.request.post('/v2/wallets/', args, (err, res) => {
      if (err) return cb(err);

      var walletId = res.walletId;
      c.addWalletInfo(walletId, walletName, m, n, copayerName, { useNativeSegwit: opts.useNativeSegwit });
      var secret = API._buildSecret(c.walletId, c.walletPrivKey, c.coin, c.network);

      this._doJoinWallet(
        walletId,
        walletPrivKey,
        c.xPubKey,
        c.requestPubKey,
        copayerName,
        {
          coin
        },
        (err, wallet) => {
          if (err) return cb(err);
          return cb(null, n > 1 ? secret : null);
        }
      );
    });
  }

  // /**
  // * Join an existent wallet
  // *
  // * @param {String} secret
  // * @param {String} copayerName
  // * @param {Object} opts
  // * @param {string} opts.coin[='btc'] - The expected coin for this wallet (btc, bch).
  // * @param {Boolean} opts.dryRun[=false] - Simulate wallet join
  // * @param {Callback} cb
  // * @returns {Callback} cb - Returns the wallet
  // */
  joinWallet(secret, copayerName, opts, cb) {
    if (!cb) {
      cb = opts;
      opts = {};
      log.warn('DEPRECATED WARN: joinWallet should receive 4 parameters.');
    }

    if (!this._checkKeyDerivation()) return cb(new Error('Cannot join wallet'));

    opts = opts || {};

    var coin = opts.coin || 'btc';
    if (!_.includes(Constants.COINS, coin)) return cb(new Error('Invalid coin'));

    try {
      var secretData = API.parseSecret(secret);
    } catch (ex) {
      return cb(ex);
    }

    if (!this.credentials) {
      return cb(new Error('Import credentials first with setCredentials()'));
    }

    this.credentials.addWalletPrivateKey(secretData.walletPrivKey.toString());
    this._doJoinWallet(
      secretData.walletId,
      secretData.walletPrivKey,
      this.credentials.xPubKey,
      this.credentials.requestPubKey,
      copayerName,
      {
        coin,
        dryRun: !!opts.dryRun
      },
      (err, wallet) => {
        if (err) return cb(err);
        if (!opts.dryRun) {
          this.credentials.addWalletInfo(wallet.id, wallet.name, wallet.m, wallet.n, copayerName, {
            useNativeSegwit: wallet.addressType === Constants.SCRIPT_TYPES.P2WSH,
            allowOverwrite: true
          });
        }
        return cb(null, wallet);
      }
    );
  }

  // /**
  // * Recreates a wallet, given credentials (with wallet id)
  // *
  // * @returns {Callback} cb - Returns the wallet
  // */
  recreateWallet(cb) {
    $.checkState(this.credentials);
    $.checkState(this.credentials.isComplete());
    $.checkState(this.credentials.walletPrivKey);
    // $.checkState(this.credentials.hasWalletInfo());

    // First: Try to get the wallet with current credentials
    this.getStatus(
      {
        includeExtendedInfo: true
      },
      err => {
        // No error? -> Wallet is ready.
        if (!err) {
          log.info('Wallet is already created');
          return cb();
        }

        var c = this.credentials;
        var walletPrivKey = Bitcore.PrivateKey.fromString(c.walletPrivKey);
        var walletId = c.walletId;
        var supportBIP44AndP2PKH = c.derivationStrategy != Constants.DERIVATION_STRATEGIES.BIP45;
        var encWalletName = Utils.encryptMessage(c.walletName || 'recovered wallet', c.sharedEncryptingKey);
        var coin = c.coin;

        var args = {
          name: encWalletName,
          m: c.m,
          n: c.n,
          pubKey: walletPrivKey.toPublicKey().toString(),
          coin: c.coin,
          network: c.network,
          id: walletId,
          supportBIP44AndP2PKH
        };

        this.request.post('/v2/wallets/', args, (err, body) => {
          if (err) {
            // return all errors. Can't call addAccess.
            log.info('openWallet error' + err);
            return cb(new Errors.WALLET_DOES_NOT_EXIST());
          }

          if (!walletId) {
            walletId = body.walletId;
          }

          var i = 1;
          async.each(
            this.credentials.publicKeyRing,
            (item, next) => {
              var name = item.copayerName || 'copayer ' + i++;
              this._doJoinWallet(
                walletId,
                walletPrivKey,
                item.xPubKey,
                item.requestPubKey,
                name,
                {
                  coin: c.coin,
                  supportBIP44AndP2PKH
                },
                err => {
                  // Ignore error is copayer already in wallet
                  if (err && err instanceof Errors.COPAYER_IN_WALLET) return next();
                  return next(err);
                }
              );
            },
            cb
          );
        });
      }
    );
  }

  _processWallet(wallet) {
    var encryptingKey = this.credentials.sharedEncryptingKey;

    var name = Utils.decryptMessageNoThrow(wallet.name, encryptingKey);
    if (name != wallet.name) {
      wallet.encryptedName = wallet.name;
    }
    wallet.name = name;
    _.each(wallet.copayers, copayer => {
      var name = Utils.decryptMessageNoThrow(copayer.name, encryptingKey);
      if (name != copayer.name) {
        copayer.encryptedName = copayer.name;
      }
      copayer.name = name;
      _.each(copayer.requestPubKeys, access => {
        if (!access.name) return;

        var name = Utils.decryptMessageNoThrow(access.name, encryptingKey);
        if (name != access.name) {
          access.encryptedName = access.name;
        }
        access.name = name;
      });
    });
  }

  _processStatus(status) {
    var processCustomData = data => {
      var copayers = data.wallet.copayers;
      if (!copayers) return;

      var me = _.find(copayers, {
        id: this.credentials.copayerId
      });
      if (!me || !me.customData) return;

      var customData;
      try {
        customData = JSON.parse(Utils.decryptMessage(me.customData, this.credentials.personalEncryptingKey));
      } catch (e) {
        log.warn('Could not decrypt customData:', me.customData);
      }
      if (!customData) return;

      // Add it to result
      data.customData = customData;

      // Update walletPrivateKey
      if (!this.credentials.walletPrivKey && customData.walletPrivKey)
        this.credentials.addWalletPrivateKey(customData.walletPrivKey);
    };

    processCustomData(status);
    this._processWallet(status.wallet);
    this._processTxps(status.pendingTxps);
  }

  // /**
  // * Get latest notifications
  // *
  // * @param {object} opts
  // * @param {String} opts.lastNotificationId (optional) - The ID of the last received notification
  // * @param {String} opts.timeSpan (optional) - A time window on which to look for notifications (in seconds)
  // * @param {String} opts.includeOwn[=false] (optional) - Do not ignore notifications generated by the current copayer
  // * @returns {Callback} cb - Returns error or an array of notifications
  // */
  getNotifications(opts, cb) {
    $.checkState(this.credentials);

    opts = opts || {};

    var url = '/v1/notifications/';
    if (opts.lastNotificationId) {
      url += '?notificationId=' + opts.lastNotificationId;
    } else if (opts.timeSpan) {
      url += '?timeSpan=' + opts.timeSpan;
    }

    this.request.getWithLogin(url, (err, result) => {
      if (err) return cb(err);

      var notifications = _.filter(result, notification => {
        return opts.includeOwn || notification.creatorId != this.credentials.copayerId;
      });

      return cb(null, notifications);
    });
  }

  // /**
  // * Get status of the wallet
  // *
  // * @param {Boolean} opts.twoStep[=false] - Optional: use 2-step balance computation for improved performance
  // * @param {Boolean} opts.includeExtendedInfo (optional: query extended status)
  // * @param {String} opts.tokenAddress (optional: ERC20 Token Contract Address)
  // * @returns {Callback} cb - Returns error or an object with status information
  // */
  getStatus(opts, cb) {
    $.checkState(this.credentials);

    if (!cb) {
      cb = opts;
      opts = {};
      log.warn('DEPRECATED WARN: getStatus should receive 2 parameters.');
    }

    opts = opts || {};

    var qs = [];
    qs.push('includeExtendedInfo=' + (opts.includeExtendedInfo ? '1' : '0'));
    qs.push('twoStep=' + (opts.twoStep ? '1' : '0'));
    qs.push('serverMessageArray=1');

    if (opts.tokenAddress) {
      qs.push('tokenAddress=' + opts.tokenAddress);
    }

    this.request.get('/v3/wallets/?' + qs.join('&'), (err, result) => {
      if (err) return cb(err);
      if (result.wallet.status == 'pending') {
        var c = this.credentials;
        result.wallet.secret = API._buildSecret(c.walletId, c.walletPrivKey, c.coin, c.network);
      }

      this._processStatus(result);

      return cb(err, result);
    });
  }

  // /**
  // * Get copayer preferences
  // *
  // * @param {Callback} cb
  // * @return {Callback} cb - Return error or object
  // */
  getPreferences(cb) {
    $.checkState(this.credentials);
    $.checkArgument(cb);

    this.request.get('/v1/preferences/', (err, preferences) => {
      if (err) return cb(err);
      return cb(null, preferences);
    });
  }

  // /**
  // * Save copayer preferences
  // *
  // * @param {Object} preferences
  // * @param {Callback} cb
  // * @return {Callback} cb - Return error or object
  // */
  savePreferences(preferences, cb) {
    $.checkState(this.credentials);
    $.checkArgument(cb);

    this.request.put('/v1/preferences/', preferences, cb);
  }

  // /**
  // * fetchPayPro
  // *
  // * @param opts.payProUrl  URL for paypro request
  // * @returns {Callback} cb - Return error or the parsed payment protocol request
  // * Returns (err,paypro)
  // *  paypro.amount
  // *  paypro.toAddress
  // *  paypro.memo
  // */
  fetchPayPro(opts, cb) {
    $.checkArgument(opts).checkArgument(opts.payProUrl);

    PayPro.get(
      {
        url: opts.payProUrl,
        coin: this.credentials.coin || 'btc',
        network: this.credentials.network || 'livenet',

        // for testing
        request: this.request
      },
      (err, paypro) => {
        if (err) return cb(err);

        return cb(null, paypro);
      }
    );
  }

  // /**
  // * Gets list of utxos
  // *
  // * @param {Function} cb
  // * @param {Object} opts
  // * @param {Array} opts.addresses (optional) - List of addresses from where to fetch UTXOs.
  // * @returns {Callback} cb - Return error or the list of utxos
  // */
  getUtxos(opts, cb) {
    $.checkState(this.credentials && this.credentials.isComplete());
    opts = opts || {};
    var url = '/v1/utxos/';
    if (opts.addresses) {
      url +=
        '?' +
        querystring.stringify({
          addresses: [].concat(opts.addresses).join(',')
        });
    }
    this.request.get(url, cb);
  }

   // /**
  // * Gets list of coins
  // *
  // * @param {Function} cb
  // * @param {String} opts.coin - Current tx coin
  // * @param {String} opts.network - Current tx network
  // * @param {String} opts.txId - Current tx id
  // * @returns {Callback} cb - Return error or the list of coins
  // */
  getCoinsForTx(opts, cb) {
    $.checkState(this.credentials && this.credentials.isComplete());
    opts = opts || {};
    var url = '/v1/txcoins/';
    url +=
      '?' +
      querystring.stringify({
        coin: opts.coin,
        network: opts.network,
        txId: opts.txId
      });
    this.request.get(url, cb);
  }

  _getCreateTxProposalArgs(opts) {
    var args = _.cloneDeep(opts);
    args.message = API._encryptMessage(opts.message, this.credentials.sharedEncryptingKey) || null;
    args.payProUrl = opts.payProUrl || null;
    _.each(args.outputs, o => {
      o.message = API._encryptMessage(o.message, this.credentials.sharedEncryptingKey) || null;
    });

    return args;
  }

  // /**
  // * Create a transaction proposal
  // *
  // * @param {Object} opts
  // * @param {string} opts.txProposalId - Optional. If provided it will be used as this TX proposal ID. Should be unique in the scope of the wallet.
  // * @param {Array} opts.outputs - List of outputs.
  // * @param {string} opts.outputs[].toAddress - Destination address.
  // * @param {number} opts.outputs[].amount - Amount to transfer in satoshi.
  // * @param {string} opts.outputs[].message - A message to attach to this output.
  // * @param {string} opts.message - A message to attach to this transaction.
  // * @param {number} opts.feeLevel[='normal'] - Optional. Specify the fee level for this TX ('priority', 'normal', 'economy', 'superEconomy').
  // * @param {number} opts.feePerKb - Optional. Specify the fee per KB for this TX (in satoshi).
  // * @param {string} opts.changeAddress - Optional. Use this address as the change address for the tx. The address should belong to the wallet. In the case of singleAddress wallets, the first main address will be used.
  // * @param {Boolean} opts.sendMax - Optional. Send maximum amount of funds that make sense under the specified fee/feePerKb conditions. (defaults to false).
  // * @param {string} opts.payProUrl - Optional. Paypro URL for peers to verify TX
  // * @param {Boolean} opts.excludeUnconfirmedUtxos[=false] - Optional. Do not use UTXOs of unconfirmed transactions as inputs
  // * @param {Boolean} opts.validateOutputs[=true] - Optional. Perform validation on outputs.
  // * @param {Boolean} opts.dryRun[=false] - Optional. Simulate the action but do not change server state.
  // * @param {Array} opts.inputs - Optional. Inputs for this TX
  // * @param {number} opts.fee - Optional. Use an fixed fee for this TX (only when opts.inputs is specified)
  // * @param {Boolean} opts.noShuffleOutputs - Optional. If set, TX outputs won't be shuffled. Defaults to false
  // * @param {Boolean} opts.signingMethod - Optional. If set, either signs transaction via "ecdsa" or "schnorr"
  // * @returns {Callback} cb - Return error or the transaction proposal
  // * @param {String} baseUrl - Optional. ONLY FOR TESTING
  // */
  createTxProposal(opts, cb, baseUrl) {
    $.checkState(this.credentials && this.credentials.isComplete());
    $.checkState(this.credentials.sharedEncryptingKey);
    $.checkArgument(opts);

    var args = this._getCreateTxProposalArgs(opts);

<<<<<<< HEAD
    baseUrl = baseUrl || '/v5/txproposals/';
=======
    // baseUrl = baseUrl || '/v4/txproposals/'; // DISABLED 2020-04-07
    baseUrl = '/v3/txproposals/';
>>>>>>> 74f4271b
    this.request.post(baseUrl, args, (err, txp) => {
      if (err) return cb(err);

      this._processTxps(txp);
      if (!Verifier.checkProposalCreation(args, txp, this.credentials.sharedEncryptingKey)) {
        return cb(new Errors.SERVER_COMPROMISED());
      }

      return cb(null, txp);
    });
  }

  // /**
  // * Publish a transaction proposal
  // *
  // * @param {Object} opts
  // * @param {Object} opts.txp - The transaction proposal object returned by the API#createTxProposal method
  // * @returns {Callback} cb - Return error or null
  // */
  publishTxProposal(opts, cb) {
    $.checkState(this.credentials && this.credentials.isComplete());
    $.checkArgument(opts).checkArgument(opts.txp);

    $.checkState(parseInt(opts.txp.version) >= 3);

    var t = Utils.buildTx(opts.txp);
    var hash = t.uncheckedSerialize();
    var args = {
      proposalSignature: Utils.signMessage(hash, this.credentials.requestPrivKey)
    };

    var url = '/v2/txproposals/' + opts.txp.id + '/publish/';
    this.request.post(url, args, (err, txp) => {
      if (err) return cb(err);
      this._processTxps(txp);
      return cb(null, txp);
    });
  }

  // /**
  // * Create a new address
  // *
  // * @param {Object} opts
  // * @param {Boolean} opts.ignoreMaxGap[=false]
  // * @param {Callback} cb
  // * @returns {Callback} cb - Return error or the address
  // */
  createAddress(opts, cb) {
    $.checkState(this.credentials && this.credentials.isComplete());

    if (!cb) {
      cb = opts;
      opts = {};
      log.warn('DEPRECATED WARN: createAddress should receive 2 parameters.');
    }

    if (!this._checkKeyDerivation()) return cb(new Error('Cannot create new address for this wallet'));

    opts = opts || {};

    this.request.post('/v4/addresses/', opts, (err, address) => {
      if (err) return cb(err);

      if (!Verifier.checkAddress(this.credentials, address)) {
        return cb(new Errors.SERVER_COMPROMISED());
      }

      return cb(null, address);
    });
  }

  // /**
  // * Get your main addresses
  // *
  // * @param {Object} opts
  // * @param {Boolean} opts.doNotVerify
  // * @param {Numeric} opts.limit (optional) - Limit the resultset. Return all addresses by default.
  // * @param {Boolean} [opts.reverse=false] (optional) - Reverse the order of returned addresses.
  // * @param {Callback} cb
  // * @returns {Callback} cb - Return error or the array of addresses
  // */
  getMainAddresses(opts, cb) {
    $.checkState(this.credentials && this.credentials.isComplete());

    opts = opts || {};

    var args = [];
    if (opts.limit) args.push('limit=' + opts.limit);
    if (opts.reverse) args.push('reverse=1');
    var qs = '';
    if (args.length > 0) {
      qs = '?' + args.join('&');
    }
    var url = '/v1/addresses/' + qs;

    this.request.get(url, (err, addresses) => {
      if (err) return cb(err);

      if (!opts.doNotVerify) {
        var fake = _.some(addresses, address => {
          return !Verifier.checkAddress(this.credentials, address);
        });
        if (fake) return cb(new Errors.SERVER_COMPROMISED());
      }
      return cb(null, addresses);
    });
  }

  // /**
  // * Update wallet balance
  // *
  // * @param {String} opts.coin - Optional: defaults to current wallet coin
  // * @param {String} opts.tokenAddress - Optional: ERC20 token contract address
  // * @param {Callback} cb
  // */
  getBalance(opts, cb) {
    if (!cb) {
      cb = opts;
      opts = {};
      log.warn('DEPRECATED WARN: getBalance should receive 2 parameters.');
    }

    opts = opts || {};

    $.checkState(this.credentials && this.credentials.isComplete());

    var args = [];
    if (opts.coin) {
      if (!_.includes(Constants.COINS, opts.coin)) return cb(new Error('Invalid coin'));
      args.push('coin=' + opts.coin);
    }
    if (opts.tokenAddress) {
      args.push('tokenAddress=' + opts.tokenAddress);
    }
    var qs = '';
    if (args.length > 0) {
      qs = '?' + args.join('&');
    }

    var url = '/v1/balance/' + qs;
    this.request.get(url, cb);
  }

  // /**
  // * Get list of transactions proposals
  // *
  // * @param {Object} opts
  // * @param {Boolean} opts.doNotVerify
  // * @param {Boolean} opts.forAirGapped
  // * @param {Boolean} opts.doNotEncryptPkr
  // * @return {Callback} cb - Return error or array of transactions proposals
  // */
  getTxProposals(opts, cb) {
    $.checkState(this.credentials && this.credentials.isComplete());

    this.request.get('/v2/txproposals/', (err, txps) => {
      if (err) return cb(err);
      this._processTxps(txps);
      async.every(
        txps,
        (txp, acb) => {
          if (opts.doNotVerify) return acb(true);
          this.getPayProV2(txp)
            .then(paypro => {
              var isLegit = Verifier.checkTxProposal(this.credentials, txp, {
                paypro
              });

              return acb(isLegit);
            })
            .catch(err => {
              return acb(err);
            });
        },
        isLegit => {
          if (!isLegit) return cb(new Errors.SERVER_COMPROMISED());

          var result;
          if (opts.forAirGapped) {
            result = {
              txps: JSON.parse(JSON.stringify(txps)),
              encryptedPkr: opts.doNotEncryptPkr
                ? null
                : Utils.encryptMessage(
                  JSON.stringify(this.credentials.publicKeyRing),
                  this.credentials.personalEncryptingKey
                ),
              unencryptedPkr: opts.doNotEncryptPkr ? JSON.stringify(this.credentials.publicKeyRing) : null,
              m: this.credentials.m,
              n: this.credentials.n
            };
          } else {
            result = txps;
          }
          return cb(null, result);
        }
      );
    });
  }

  // private?
  getPayPro(txp, cb) {
    if (!txp.payProUrl || this.doNotVerifyPayPro) return cb();

    PayPro.get(
      {
        url: txp.payProUrl,
        coin: txp.coin || 'btc',
        network: txp.network || 'livenet',

        // for testing
        request: this.request
      },
      (err, paypro) => {
        if (err) return cb(new Error('Could not fetch invoice:' + (err.message ? err.message : err)));
        return cb(null, paypro);
      }
    );
  }

  getPayProV2(txp) {
    if (!txp.payProUrl || this.doNotVerifyPayPro) return Promise.resolve();

    const chain = Utils.getChain(txp.coin);
    const currency = txp.coin.toUpperCase();

    return PayProV2.selectPaymentOption({
      paymentUrl: txp.payProUrl,
      chain,
      currency
    });
  }

  // /**
  // * push transaction proposal signatures
  // *
  // * @param {Object} txp
  // * @param {Array} signatures
  // * @param {base} base url (ONLY FOR TESTING)
  // * @param {Callback} cb
  // * @return {Callback} cb - Return error or object
  // */
  pushSignatures(txp, signatures, cb, base) {
    $.checkState(this.credentials && this.credentials.isComplete());
    $.checkArgument(txp.creatorId);

    if (_.isEmpty(signatures)) {
      return cb('No signatures to push. Sign the transaction with Key first');
    }

    this.getPayProV2(txp)
      .then(paypro => {
        var isLegit = Verifier.checkTxProposal(this.credentials, txp, {
          paypro
        });

        if (!isLegit) return cb(new Errors.SERVER_COMPROMISED());

<<<<<<< HEAD
        base = base || '/v3/txproposals/';
=======
//        base = base || '/v2/txproposals/'; // DISABLED 2020-04-07
        base = '/v1/txproposals/';
>>>>>>> 74f4271b
        var url = base + txp.id + '/signatures/';
        var args = {
          signatures
        };

        this.request.post(url, args, (err, txp) => {
          if (err) return cb(err);
          this._processTxps(txp);
          return cb(null, txp);
        });
      })
      .catch(err => {
        return cb(err);
      });
  }

  // /**
  // * Sign transaction proposal from AirGapped
  // *
  // * @param {Object} txp
  // * @param {String} encryptedPkr
  // * @param {Number} m
  // * @param {Number} n
  // * @param {String} password - (optional) A password to decrypt the encrypted private key (if encryption is set).
  // * @return {Object} txp - Return transaction
  // */
  signTxProposalFromAirGapped(txp, encryptedPkr, m, n, password) {
    throw new Error('signTxProposalFromAirGapped not yet implemented in v9.0.0');
    // $.checkState(this.credentials);

    // if (!this.canSign())
    //   throw new Errors.MISSING_PRIVATE_KEY;

    // if (this.isPrivKeyEncrypted() && !password)
    //   throw new Errors.ENCRYPTED_PRIVATE_KEY;

    // var publicKeyRing;
    // try {
    //   publicKeyRing = JSON.parse(Utils.decryptMessage(encryptedPkr, this.credentials.personalEncryptingKey));
    // } catch (ex) {
    //   throw new Error('Could not decrypt public key ring');
    // }

    // if (!_.isArray(publicKeyRing) || publicKeyRing.length != n) {
    //   throw new Error('Invalid public key ring');
    // }

    // this.credentials.m = m;
    // this.credentials.n = n;
    // this.credentials.addressType = txp.addressType;
    // this.credentials.addPublicKeyRing(publicKeyRing);

    // if (!Verifier.checkTxProposalSignature(this.credentials, txp))
    //   throw new Error('Fake transaction proposal');

    // return this._signTxp(txp, password);
  }

  // /**
  // * Sign transaction proposal from AirGapped
  // *
  // * @param {String} key - A mnemonic phrase or an xprv HD private key
  // * @param {Object} txp
  // * @param {String} unencryptedPkr
  // * @param {Number} m
  // * @param {Number} n
  // * @param {Object} opts
  // * @param {String} opts.coin (default 'btc')
  // * @param {String} opts.passphrase
  // * @param {Number} opts.account - default 0
  // * @param {String} opts.derivationStrategy - default 'BIP44'
  // * @return {Object} txp - Return transaction
  // */
  static signTxProposalFromAirGapped(key, txp, unencryptedPkr, m, n, opts, cb) {
    opts = opts || {};

    var coin = opts.coin || 'btc';
    if (!_.includes(Constants.COINS, coin)) return cb(new Error('Invalid coin'));

    var publicKeyRing = JSON.parse(unencryptedPkr);

    if (!_.isArray(publicKeyRing) || publicKeyRing.length != n) {
      throw new Error('Invalid public key ring');
    }

    var newClient: any = new API({
      baseUrl: 'https://bws.example.com/bws/api'
    });

    // TODO TODO TODO
    if (key.slice(0, 4) === 'xprv' || key.slice(0, 4) === 'tprv') {
      if (key.slice(0, 4) === 'xprv' && txp.network == 'testnet')
        throw new Error('testnet HD keys must start with tprv');
      if (key.slice(0, 4) === 'tprv' && txp.network == 'livenet')
        throw new Error('livenet HD keys must start with xprv');
      newClient.seedFromExtendedPrivateKey(key, {
        coin,
        account: opts.account,
        derivationStrategy: opts.derivationStrategy
      });
    } else {
      newClient.seedFromMnemonic(key, {
        coin,
        network: txp.network,
        passphrase: opts.passphrase,
        account: opts.account,
        derivationStrategy: opts.derivationStrategy
      });
    }
    newClient.credentials.m = m;
    newClient.credentials.n = n;
    newClient.credentials.addressType = txp.addressType;
    newClient.credentials.addPublicKeyRing(publicKeyRing);

    if (!Verifier.checkTxProposalSignature(newClient.credentials, txp)) throw new Error('Fake transaction proposal');

    return newClient._signTxp(txp);
  }

  // /**
  // * Reject a transaction proposal
  // *
  // * @param {Object} txp
  // * @param {String} reason
  // * @param {Callback} cb
  // * @return {Callback} cb - Return error or object
  // */
  rejectTxProposal(txp, reason, cb) {
    $.checkState(this.credentials && this.credentials.isComplete());
    $.checkArgument(cb);

    var url = '/v1/txproposals/' + txp.id + '/rejections/';
    var args = {
      reason: API._encryptMessage(reason, this.credentials.sharedEncryptingKey) || ''
    };
    this.request.post(url, args, (err, txp) => {
      if (err) return cb(err);
      this._processTxps(txp);
      return cb(null, txp);
    });
  }

  // /**
  // * Broadcast raw transaction
  // *
  // * @param {Object} opts
  // * @param {String} opts.network
  // * @param {String} opts.rawTx
  // * @param {Callback} cb
  // * @return {Callback} cb - Return error or txid
  // */
  broadcastRawTx(opts, cb) {
    $.checkState(this.credentials);
    $.checkArgument(cb);

    opts = opts || {};

    var url = '/v1/broadcast_raw/';
    this.request.post(url, opts, (err, txid) => {
      if (err) return cb(err);
      return cb(null, txid);
    });
  }

  _doBroadcast(txp, cb) {
    var url = '/v1/txproposals/' + txp.id + '/broadcast/';
    this.request.post(url, {}, (err, txp) => {
      if (err) return cb(err);
      this._processTxps(txp);
      return cb(null, txp);
    });
  }

  // /**
  // * Broadcast a transaction proposal
  // *
  // * @param {Object} txp
  // * @param {Callback} cb
  // * @return {Callback} cb - Return error or object
  // */
  broadcastTxProposal(txp, cb) {
    $.checkState(this.credentials && this.credentials.isComplete());

    this.getPayProV2(txp)
      .then(paypro => {
        if (paypro) {
          var t_unsigned = Utils.buildTx(txp);
          var t = _.clone(t_unsigned);

          this._applyAllSignatures(txp, t);

          const chain = Utils.getChain(txp.coin);
          const currency = txp.coin.toUpperCase();
          const rawTxUnsigned = t_unsigned.uncheckedSerialize();
          const serializedTx = t.serialize({
            disableSmallFees: true,
            disableLargeFees: true,
            disableDustOutputs: true
          });
          const unsignedTransactions = [];
          const signedTransactions = [];

          // Convert string to array if string
          const unserializedTxs = typeof rawTxUnsigned === 'string' ? [rawTxUnsigned] : rawTxUnsigned;
          const serializedTxs = typeof serializedTx === 'string' ? [serializedTx] : serializedTx;

          for (const unsigned of unserializedTxs) {
            unsignedTransactions.push({
              tx: unsigned,
              weightedSize: unsigned.length / 2
            });
          }
          for (const signed of serializedTxs) {
            signedTransactions.push({
              tx: signed,
              weightedSize: signed.length / 2
            });
          }
          PayProV2.verifyUnsignedPayment({
            paymentUrl: txp.payProUrl,
            chain,
            currency,
            unsignedTransactions
          })
            .then(() => {
              PayProV2.sendSignedPayment({
                paymentUrl: txp.payProUrl,
                chain,
                currency,
                signedTransactions,
                bpPartner: {
                  bp_partner: this.bp_partner,
                  bp_partner_version: this.bp_partner_version
                }
              })
                .then(payProDetails => {
                  if (payProDetails.memo) {
                    log.debug('Merchant memo:', payProDetails.memo);
                  }
                  return cb(null, txp, payProDetails.memo);
                })
                .catch(err => {
                  return cb(err);
                });
            })
            .catch(err => {
              return cb(err);
            });
        } else {
          this._doBroadcast(txp, cb);
        }
      })
      .catch(err => {
        return cb(err);
      });
  }

  // /**
  // * Remove a transaction proposal
  // *
  // * @param {Object} txp
  // * @param {Callback} cb
  // * @return {Callback} cb - Return error or empty
  // */
  removeTxProposal(txp, cb) {
    $.checkState(this.credentials && this.credentials.isComplete());

    var url = '/v1/txproposals/' + txp.id;
    this.request.delete(url, err => {
      return cb(err);
    });
  }

  // /**
  // * Get transaction history
  // *
  // * @param {Object} opts
  // * @param {Number} opts.skip (defaults to 0)
  // * @param {Number} opts.limit
  // * @param {String} opts.tokenAddress
  // * @param {Boolean} opts.includeExtendedInfo
  // * @param {Callback} cb
  // * @return {Callback} cb - Return error or array of transactions
  // */
  getTxHistory(opts, cb) {
    $.checkState(this.credentials && this.credentials.isComplete());

    var args = [];
    if (opts) {
      if (opts.skip) args.push('skip=' + opts.skip);
      if (opts.limit) args.push('limit=' + opts.limit);
      if (opts.tokenAddress) args.push('tokenAddress=' + opts.tokenAddress);
      if (opts.includeExtendedInfo) args.push('includeExtendedInfo=1');
    }
    var qs = '';
    if (args.length > 0) {
      qs = '?' + args.join('&');
    }

    var url = '/v1/txhistory/' + qs;
    this.request.get(url, (err, txs) => {
      if (err) return cb(err);
      this._processTxps(txs);
      return cb(null, txs);
    });
  }

  // /**
  // * getTx
  // *
  // * @param {String} TransactionId
  // * @return {Callback} cb - Return error or transaction
  // */
  getTx(id, cb) {
    $.checkState(this.credentials && this.credentials.isComplete());

    var url = '/v1/txproposals/' + id;
    this.request.get(url, (err, txp) => {
      if (err) return cb(err);

      this._processTxps(txp);
      return cb(null, txp);
    });
  }

  // /**
  // * Start an address scanning process.
  // * When finished, the scanning process will send a notification 'ScanFinished' to all copayers.
  // *
  // * @param {Object} opts
  // * @param {Boolean} opts.includeCopayerBranches (defaults to false)
  // * @param {Callback} cb
  // */
  startScan(opts, cb) {
    $.checkState(this.credentials && this.credentials.isComplete());

    var args = {
      includeCopayerBranches: opts.includeCopayerBranches
    };

    this.request.post('/v1/addresses/scan', args, err => {
      return cb(err);
    });
  }

  // /**
  // * Adds access to the current copayer
  // * @param {Object} opts
  // * @param {bool} opts.reqPrivKey
  // * @param {bool} opts.signature of the private key, from master key.
  // * @param {string} opts.restrictions
  // *    - cannotProposeTXs
  // *    - cannotXXX TODO
  // * @param {string} opts.name  (name for the new access)
  // *
  // * return the accesses Wallet and the requestPrivateKey
  // */
  addAccess(opts, cb) {
    $.checkState(this.credentials);
    $.shouldBeString(opts.requestPrivKey, 'no requestPrivKey at addAccess() ');
    $.shouldBeString(opts.signature, 'no signature at addAccess()');

    opts = opts || {};
    var requestPubKey = new Bitcore.PrivateKey(opts.requestPrivKey).toPublicKey().toString();
    var copayerId = this.credentials.copayerId;
    var encCopayerName = opts.name ? Utils.encryptMessage(opts.name, this.credentials.sharedEncryptingKey) : null;

    var opts2 = {
      copayerId,
      requestPubKey,
      signature: opts.signature,
      name: encCopayerName,
      restrictions: opts.restrictions
    };

    this.request.put('/v1/copayers/' + copayerId + '/', opts2, (err, res) => {
      if (err) return cb(err);
      // Do not set the key. Return it (for compatibility)
      // this.credentials.requestPrivKey = opts.requestPrivKey;
      return cb(null, res.wallet, opts.requestPrivKey);
    });
  }

  // /**
  // * Get a note associated with the specified txid
  // * @param {Object} opts
  // * @param {string} opts.txid - The txid to associate this note with
  // */
  getTxNote(opts, cb) {
    $.checkState(this.credentials);

    opts = opts || {};
    this.request.get('/v1/txnotes/' + opts.txid + '/', (err, note) => {
      if (err) return cb(err);
      this._processTxNotes(note);
      return cb(null, note);
    });
  }

  // /**
  // * Edit a note associated with the specified txid
  // * @param {Object} opts
  // * @param {string} opts.txid - The txid to associate this note with
  // * @param {string} opts.body - The contents of the note
  // */
  editTxNote(opts, cb) {
    $.checkState(this.credentials);

    opts = opts || {};
    if (opts.body) {
      opts.body = API._encryptMessage(opts.body, this.credentials.sharedEncryptingKey);
    }
    this.request.put('/v1/txnotes/' + opts.txid + '/', opts, (err, note) => {
      if (err) return cb(err);
      this._processTxNotes(note);
      return cb(null, note);
    });
  }

  // /**
  // * Get all notes edited after the specified date
  // * @param {Object} opts
  // * @param {string} opts.minTs - The starting timestamp
  // */
  getTxNotes(opts, cb) {
    $.checkState(this.credentials);

    opts = opts || {};
    var args = [];
    if (_.isNumber(opts.minTs)) {
      args.push('minTs=' + opts.minTs);
    }
    var qs = '';
    if (args.length > 0) {
      qs = '?' + args.join('&');
    }

    this.request.get('/v1/txnotes/' + qs, (err, notes) => {
      if (err) return cb(err);
      this._processTxNotes(notes);
      return cb(null, notes);
    });
  }

  // /**
  // * Returns exchange rate for the specified currency & timestamp.
  // * @param {Object} opts
  // * @param {string} opts.code - Currency ISO code.
  // * @param {Date} [opts.ts] - A timestamp to base the rate on (default Date.now()).
  // * @param {String} [opts.coin] - Coin (detault: 'btc')
  // * @returns {Object} rates - The exchange rate.
  // */
  getFiatRate(opts, cb) {
    $.checkArgument(cb);

    var opts = opts || {};

    var args = [];
    if (opts.ts) args.push('ts=' + opts.ts);
    if (opts.coin) args.push('coin=' + opts.coin);
    var qs = '';
    if (args.length > 0) {
      qs = '?' + args.join('&');
    }

    this.request.get('/v1/fiatrates/' + opts.code + '/' + qs, (err, rates) => {
      if (err) return cb(err);
      return cb(null, rates);
    });
  }

  // /**
  // * Subscribe to push notifications.
  // * @param {Object} opts
  // * @param {String} opts.type - Device type (ios or android).
  // * @param {String} opts.token - Device token.
  // * @returns {Object} response - Status of subscription.
  // */
  pushNotificationsSubscribe(opts, cb) {
    var url = '/v1/pushnotifications/subscriptions/';
    this.request.post(url, opts, (err, response) => {
      if (err) return cb(err);
      return cb(null, response);
    });
  }

  // /**
  // * Unsubscribe from push notifications.
  // * @param {String} token - Device token
  // * @return {Callback} cb - Return error if exists
  // */
  pushNotificationsUnsubscribe(token, cb) {
    var url = '/v2/pushnotifications/subscriptions/' + token;
    this.request.delete(url, cb);
  }

  // /**
  // * Listen to a tx for its first confirmation.
  // * @param {Object} opts
  // * @param {String} opts.txid - The txid to subscribe to.
  // * @returns {Object} response - Status of subscription.
  // */
  txConfirmationSubscribe(opts, cb) {
    var url = '/v1/txconfirmations/';
    this.request.post(url, opts, (err, response) => {
      if (err) return cb(err);
      return cb(null, response);
    });
  }

  // /**
  // * Stop listening for a tx confirmation.
  // * @param {String} txid - The txid to unsubscribe from.
  // * @return {Callback} cb - Return error if exists
  // */
  txConfirmationUnsubscribe(txid, cb) {
    var url = '/v1/txconfirmations/' + txid;
    this.request.delete(url, cb);
  }

  // /**
  // * Returns send max information.
  // * @param {String} opts
  // * @param {number} opts.feeLevel[='normal'] - Optional. Specify the fee level ('priority', 'normal', 'economy', 'superEconomy').
  // * @param {number} opts.feePerKb - Optional. Specify the fee per KB (in satoshi).
  // * @param {Boolean} opts.excludeUnconfirmedUtxos - Indicates it if should use (or not) the unconfirmed utxos
  // * @param {Boolean} opts.returnInputs - Indicates it if should return (or not) the inputs
  // * @return {Callback} cb - Return error (if exists) and object result
  // */
  getSendMaxInfo(opts, cb) {
    var args = [];
    opts = opts || {};

    if (opts.feeLevel) args.push('feeLevel=' + opts.feeLevel);
    if (opts.feePerKb != null) args.push('feePerKb=' + opts.feePerKb);
    if (opts.excludeUnconfirmedUtxos) args.push('excludeUnconfirmedUtxos=1');
    if (opts.returnInputs) args.push('returnInputs=1');

    var qs = '';

    if (args.length > 0) qs = '?' + args.join('&');

    var url = '/v1/sendmaxinfo/' + qs;

    this.request.get(url, (err, result) => {
      if (err) return cb(err);
      return cb(null, result);
    });
  }

  // /**
  // * Returns gas limit estimate.
  // * @param {Object} opts - tx Object
  // * @return {Callback} cb - Return error (if exists) and gas limit
  // */
  getEstimateGas(opts, cb) {
    var url = '/v3/estimateGas/';
    this.request.post(url, opts, (err, gasLimit) => {
      if (err) return cb(err);
      return cb(null, gasLimit);
    });
  }

  // /**
  // * Get wallet status based on a string identifier (one of: walletId, address, txid)
  // *
  // * @param {string} opts.identifier - The identifier
  // * @param {Boolean} opts.includeExtendedInfo (optional: query extended status)
  // * @param {Boolean} opts.walletCheck (optional:  run v8 walletCheck if wallet found)
  // * @returns {Callback} cb - Returns error or an object with status information
  // */
  getStatusByIdentifier(opts, cb) {
    $.checkState(this.credentials);

    opts = opts || {};

    var qs = [];
    qs.push('includeExtendedInfo=' + (opts.includeExtendedInfo ? '1' : '0'));
    qs.push('walletCheck=' + (opts.walletCheck ? '1' : '0'));

    this.request.get('/v1/wallets/' + opts.identifier + '?' + qs.join('&'), (err, result) => {
      if (err || !result || !result.wallet) return cb(err);
      if (result.wallet.status == 'pending') {
        var c = this.credentials;
        result.wallet.secret = API._buildSecret(c.walletId, c.walletPrivKey, c.coin, c.network);
      }

      this._processStatus(result);

      return cb(err, result);
    });
  }

  /*
   *
   * Compatibility Functions
   *
   */

  _oldCopayDecrypt(username, password, blob) {
    var SEP1 = '@#$';
    var SEP2 = '%^#@';

    var decrypted;
    try {
      var passphrase = username + SEP1 + password;
      decrypted = sjcl.decrypt(passphrase, blob);
    } catch (e) {
      passphrase = username + SEP2 + password;
      try {
        decrypted = sjcl.decrypt(passphrase, blob);
      } catch (e) {
        log.debug(e);
      }
    }

    if (!decrypted) return null;

    var ret;
    try {
      ret = JSON.parse(decrypted);
    } catch (e) { }
    return ret;
  }

  getWalletIdsFromOldCopay(username, password, blob): any[] {
    var p = this._oldCopayDecrypt(username, password, blob);
    if (!p) return null;
    var ids = p.walletIds.concat(_.keys(p.focusedTimestamps));
    return _.uniq(ids);
  }

  // /**
  // * upgradeCredentialsV1
  // * upgrade Credentials V1 to Key and Credentials V2 object
  // *
  // * @param {Object} x - Credentials V1 Object

  // * @returns {Callback} cb - Returns { err, {key, credentials} }
  // */

  static upgradeCredentialsV1(x) {
    $.shouldBeObject(x);

    if (!_.isUndefined(x.version) || (!x.xPrivKey && !x.xPrivKeyEncrypted && !x.xPubKey)) {
      throw new Error('Could not recognize old version');
    }

    let k;
    if (x.xPrivKey || x.xPrivKeyEncrypted) {
      k = new Key();
      _.each(Key.FIELDS, i => {
        if (!_.isUndefined(x[i])) {
          k[i] = x[i];
        }
      });

      // If the wallet was single seed... multisig walelts accounts
      // will be 48'
      k.use44forMultisig = x.n > 1 ? true : false;

      // if old credentials had use145forBCH...use it.
      // else,if the wallet is bch, set it to true.
      k.use0forBCH = x.use145forBCH ? false : x.coin == 'bch' ? true : false;

      k.BIP45 = x.derivationStrategy == 'BIP45';
    } else {
      // RO credentials
      k = false;
    }

    let obsoleteFields = {
      version: true,
      xPrivKey: true,
      xPrivKeyEncrypted: true,
      hwInfo: true,
      entropySourcePath: true,
      mnemonic: true,
      mnemonicEncrypted: true
    };

    var c = new Credentials();
    _.each(Credentials.FIELDS, i => {
      if (!obsoleteFields[i]) {
        c[i] = x[i];
      }
    });
    if (c.externalSource) {
      throw new Error('External Wallets are no longer supported');
    }
    c.coin = c.coin || 'btc';
    c.addressType = c.addressType || Constants.SCRIPT_TYPES.P2SH;
    c.account = c.account || 0;
    c.rootPath = c.getRootPath();
    c.keyId = k.id;
    return { key: k, credentials: c };
  }

  // /**
  // * upgradeMultipleCredentialsV1
  // * upgrade multiple Credentials V1 and (opionally) keys to Key and Credentials V2 object
  // * Duplicate keys will be identified and merged.
  // *
  // * @param {Object} credentials - Credentials V1 Object
  // * @param {Object} keys - Key object
  // *

  // * @returns {Callback} cb - Returns { err, {keys, credentials} }
  // */

  static upgradeMultipleCredentialsV1(oldCredentials) {
    let newKeys = [],
      newCrededentials = [];
    // Try to migrate to Credentials 2.0
    _.each(oldCredentials, credentials => {
      let migrated;

      if (!credentials.version || credentials.version < 2) {
        log.info('About to migrate : ' + credentials.walletId);

        migrated = API.upgradeCredentialsV1(credentials);
        newCrededentials.push(migrated.credentials);

        if (migrated.key) {
          log.info(`Wallet ${credentials.walletId} key's extracted`);
          newKeys.push(migrated.key);
        } else {
          log.info(`READ-ONLY Wallet ${credentials.walletId} migrated`);
        }
      }
    });

    if (newKeys.length > 0) {
      // Find and merge dup keys.
      let credGroups = _.groupBy(newCrededentials, x => {
        $.checkState(x.xPubKey, 'no xPubKey at credentials!');
        let xpub = new Bitcore.HDPublicKey(x.xPubKey);
        let fingerPrint = xpub.fingerPrint.toString('hex');
        return fingerPrint;
      });

      if (_.keys(credGroups).length < newCrededentials.length) {
        log.info('Found some wallets using the SAME key. Merging...');

        let uniqIds = {};

        _.each(_.values(credGroups), credList => {
          let toKeep = credList.shift();
          if (!toKeep.keyId) return;
          uniqIds[toKeep.keyId] = true;

          if (!credList.length) return;
          log.info(`Merging ${credList.length} keys to ${toKeep.keyId}`);
          _.each(credList, x => {
            log.info(`\t${x.keyId} is now ${toKeep.keyId}`);
            x.keyId = toKeep.keyId;
          });
        });

        newKeys = _.filter(newKeys, x => uniqIds[x.id]);
      }
    }

    return {
      keys: newKeys,
      credentials: newCrededentials
    };
  }

  // /**
  // * serverAssistedImport
  // * Imports  EXISTING wallets against BWS and return key & clients[] for each account / coin
  // *
  // * @param {Object} opts
  // * @param {String} opts.words - mnemonic
  // * @param {String} opts.xPrivKey - extended Private Key
  // * @param {String} opts.passphrase - mnemonic's passphrase (optional)
  // * @param {Object} clientOpts  - BWS connection options (see ClientAPI constructor)

  // * @returns {Callback} cb - Returns { err, key, clients[] }
  // */

  static serverAssistedImport(opts, clientOpts, callback) {
    $.checkArgument(opts.words || opts.xPrivKey, 'provide opts.words or opts.xPrivKey');

    let copayerIdAlreadyTested = {};
    var checkCredentials = (key, opts, icb) => {
      let c = key.createCredentials(null, {
        coin: opts.coin,
        network: opts.network,
        account: opts.account,
        n: opts.n
      });

      if (copayerIdAlreadyTested[c.copayerId + ':' + opts.n]) {
        // console.log('[api.js.2226] ALREADY T:', opts.n); // TODO
        return icb();
      } else {
        copayerIdAlreadyTested[c.copayerId + ':' + opts.n] = true;
      }

      let client = clientOpts.clientFactory ? clientOpts.clientFactory() : new API(clientOpts);

      client.fromString(c);
      client.openWallet({}, (err, status) => {
        //        console.log(
        //          `PATH: ${c.rootPath} n: ${c.n}:`,
        //          err && err.message ? err.message : 'FOUND!'
        //        );

        // Exists
        if (!err) {
          if (opts.coin == 'btc' && (status.wallet.addressType == 'P2WPKH' || status.wallet.addressType == 'P2WSH')) {
            client.credentials.addressType = status.wallet.n == 1 ? Constants.SCRIPT_TYPES.P2WPKH : Constants.SCRIPT_TYPES.P2WSH;
          }
          let clients = [client];
          // Eth wallet with tokens?
          const tokenAddresses = status.preferences.tokenAddresses;
          if (!_.isEmpty(tokenAddresses)) {
            _.each(tokenAddresses, t => {
              const token = Constants.TOKEN_OPTS[t];
              if (!token) {
                log.warn(`Token ${t} unknown`);
                return;
              }
              log.info(`Importing token: ${token.name}`);
              const tokenCredentials = client.credentials.getTokenCredentials(token);
              let tokenClient = _.cloneDeep(client);
              tokenClient.credentials = tokenCredentials;
              clients.push(tokenClient);
            });
          }
          return icb(null, clients);
        }
        if (err instanceof Errors.NOT_AUTHORIZED || err instanceof Errors.WALLET_DOES_NOT_EXIST) {
          return icb();
        }

        return icb(err);
      });
    };

    var checkKey = (key, cb) => {
      let opts = [
        // coin, network,  multisig
        ['btc', 'livenet'],
        ['bch', 'livenet'],
        ['eth', 'livenet'],
        ['eth', 'testnet'],
        ['xrp', 'livenet'],
        ['xrp', 'testnet'],
        ['btc', 'livenet', true],
        ['bch', 'livenet', true]
      ];
      if (key.use44forMultisig) {
        //  testing old multi sig
        opts = opts.filter(x => {
          return x[2];
        });
      }

      if (key.use0forBCH) {
        //  testing BCH, old coin=0 wallets
        opts = opts.filter(x => {
          return x[0] == 'bch';
        });
      }

      if (!key.nonCompliantDerivation) {
        // TESTNET
        let testnet = _.cloneDeep(opts);
        testnet.forEach(x => {
          x[1] = 'testnet';
        });
        opts = opts.concat(testnet);
      } else {
        //  leave only BTC, and no testnet
        opts = opts.filter(x => {
          return x[0] == 'btc';
        });
      }

      let clients = [];
      async.eachSeries(
        opts,
        (x, next) => {
          let optsObj = {
            coin: x[0],
            network: x[1],
            account: 0,
            n: x[2] ? 2 : 1
          };
          // console.log('[api.js.2287:optsObj:]',optsObj); // TODO
          // TODO OPTI: do not scan accounts if XX
          //
          // 1. check account 0
          checkCredentials(key, optsObj, (err, iclients) => {
            if (err) return next(err);
            if (_.isEmpty(iclients)) return next();
            clients = clients.concat(iclients);

            // Accounts not allowed?
            if (key.use0forBCH || !key.compliantDerivation || key.use44forMultisig || key.BIP45) return next();

            // Now, lets scan all accounts for the found client
            let cont = true,
              account = 1;
            async.whilst(
              () => {
                return cont;
              },
              icb => {
                optsObj.account = account++;

                checkCredentials(key, optsObj, (err, iclients) => {
                  if (err) return icb(err);
                  // we do not allow accounts nr gaps in BWS.
                  cont = !_.isEmpty(iclients);
                  if (cont) {
                    clients = clients.concat(iclients);
                  }
                  return icb();
                });
              },
              err => {
                return next(err);
              }
            );
          });
        },
        err => {
          if (err) return cb(err);
          return cb(null, clients);
        }
      );
    };

    let sets = [
      {
        // current wallets: /[44,48]/[0,145]'/
        nonCompliantDerivation: false,
        useLegacyCoinType: false,
        useLegacyPurpose: false
      },
      {
        // older bch wallets: /[44,48]/[0,0]'/
        nonCompliantDerivation: false,
        useLegacyCoinType: true,
        useLegacyPurpose: false
      },
      {
        // older BTC/BCH  multisig wallets: /[44]/[0,145]'/
        nonCompliantDerivation: false,
        useLegacyCoinType: false,
        useLegacyPurpose: true
      },
      {
        // not that // older multisig BCH wallets: /[44]/[0]'/
        nonCompliantDerivation: false,
        useLegacyCoinType: true,
        useLegacyPurpose: true
      },

      {
        // old BTC no-comp wallets: /44'/[0]'/
        nonCompliantDerivation: true,
        useLegacyPurpose: true
      }
    ];

    let s,
      resultingClients = [],
      k;
    async.whilst(
      () => {
        if (!_.isEmpty(resultingClients)) return false;

        s = sets.shift();
        if (!s) return false;

        try {
          if (opts.words) {
            if (opts.passphrase) {
              s.passphrase = opts.passphrase;
            }

            k = Key.fromMnemonic(opts.words, s);
          } else {
            k = Key.fromExtendedPrivateKey(opts.xPrivKey, s);
          }
        } catch (e) {
          log.info('Backup error:', e);
          return callback(new Errors.INVALID_BACKUP());
        }
        return true;
      },
      icb => {
        checkKey(k, (err, clients) => {
          if (err) return icb(err);

          if (clients && clients.length) {
            resultingClients = clients;
          }
          return icb();
        });
      },
      err => {
        if (err) return callback(err);

        if (_.isEmpty(resultingClients)) k = null;
        return callback(null, k, resultingClients);
      }
    );
  }

  simplexGetQuote(data): Promise<any> {
    return new Promise((resolve, reject) => {
      this.request.post('/v1/service/simplex/quote', data, (err, data) => {
        if (err) return reject(err);
        return resolve(data);
      });
    });
  }

  simplexPaymentRequest(data): Promise<any> {
    return new Promise((resolve, reject) => {
      this.request.post('/v1/service/simplex/paymentRequest', data, (err, data) => {
        if (err) return reject(err);
        return resolve(data);
      });
    });
  }

  simplexGetEvents(data): Promise<any> {
    return new Promise((resolve, reject) => {
      let qs = [];
      qs.push('env=' + data.env);

      this.request.get('/v1/service/simplex/events/?' + qs.join('&'), (err, data) => {
        if (err) return reject(err);
        return resolve(data);
      });
    });
  }
}<|MERGE_RESOLUTION|>--- conflicted
+++ resolved
@@ -427,7 +427,7 @@
     opts = opts || {};
 
     var coin = opts.coin || 'btc';
-    var signingMethod = opts.signingMethod || "ecdsa";
+    var signingMethod = opts.signingMethod || 'ecdsa';
 
     if (!_.includes(Constants.COINS, coin)) return cb(new Error('Invalid coin'));
 
@@ -1280,12 +1280,9 @@
 
     var args = this._getCreateTxProposalArgs(opts);
 
-<<<<<<< HEAD
-    baseUrl = baseUrl || '/v5/txproposals/';
-=======
+    baseUrl = baseUrl || '/v4/txproposals/';
     // baseUrl = baseUrl || '/v4/txproposals/'; // DISABLED 2020-04-07
-    baseUrl = '/v3/txproposals/';
->>>>>>> 74f4271b
+
     this.request.post(baseUrl, args, (err, txp) => {
       if (err) return cb(err);
 
@@ -1544,12 +1541,9 @@
 
         if (!isLegit) return cb(new Errors.SERVER_COMPROMISED());
 
-<<<<<<< HEAD
-        base = base || '/v3/txproposals/';
-=======
+        base = base || '/v4/txproposals/';
 //        base = base || '/v2/txproposals/'; // DISABLED 2020-04-07
-        base = '/v1/txproposals/';
->>>>>>> 74f4271b
+
         var url = base + txp.id + '/signatures/';
         var args = {
           signatures
