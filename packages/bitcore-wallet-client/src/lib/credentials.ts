'use strict';

import { BitcoreLib } from 'crypto-wallet-core';

import { Constants, Utils } from './common';
const $ = require('preconditions').singleton();
const _ = require('lodash');

const Bitcore = BitcoreLib;
const sjcl = require('sjcl');

export class Credentials {
  static FIELDS = [
    'coin',
    'chain',
    'network',
    'xPrivKey', // obsolete
    'xPrivKeyEncrypted', // obsolte
    'xPubKey',
    'requestPrivKey',
    'requestPubKey',
    'copayerId',
    'publicKeyRing',
    'walletId',
    'walletName',
    'm',
    'n',
    'walletPrivKey',
    'personalEncryptingKey',
    'sharedEncryptingKey',
    'copayerName',
    'externalSource',
    'mnemonic', // Obsolete
    'mnemonicEncrypted', // Obsolete
    'entropySource',
    'mnemonicHasPassphrase',
    'derivationStrategy',
    'account',
    'compliantDerivation',
    'addressType',
    'hwInfo', // Obsolete
    'entropySourcePath', // Obsolete
    'use145forBCH', // Obsolete
    'version',
    'rootPath', // this is only for information
    'keyId', // this is only for information
    'token', // this is for a ERC20 token
    'multisigEthInfo' // this is for a MULTISIG eth wallet
  ];
  version: number;
  account: number;
  walletPrivKey: any;
  sharedEncryptingKey: any;
  walletId: any;
  walletName: any;
  m: any;
  n: any;
  copayerName: any;
  xPubKey: any;
  requestPubKey: any;
  publicKeyRing: any;
  rootPath: any;
  derivationStrategy: any;
  network: string;
  coin: string;
  chain: string;
  use145forBCH: any;

  addressType: string;
  keyId: string;
  token?: string;
  multisigEthInfo?: any;
  externalSource?: boolean; // deprecated property?

  constructor() {
    this.version = 2;
    this.account = 0;
  }

  /*
   *coin, xPrivKey, account, network
   */

  static fromDerivedKey(opts) {
    $.shouldBeString(opts.coin);
    $.shouldBeString(opts.chain);
    $.shouldBeString(opts.network);
    $.shouldBeNumber(opts.account, 'Invalid account');
    $.shouldBeString(opts.xPubKey, 'Invalid xPubKey');
    $.shouldBeString(opts.rootPath, 'Invalid rootPath');
    $.shouldBeString(opts.keyId, 'Invalid keyId');
    $.shouldBeString(opts.requestPrivKey, 'Invalid requestPrivKey');
    $.checkArgument(_.isUndefined(opts.nonCompliantDerivation));
    opts = opts || {};

    var x: any = new Credentials();
    x.coin = opts.coin;
    x.chain = opts.chain;
    x.network = opts.network;
    x.account = opts.account;
    x.n = opts.n;
    x.xPubKey = opts.xPubKey;
    x.keyId = opts.keyId;

    // this allows to set P2SH in old n=1 wallets
    if (_.isUndefined(opts.addressType)) {
      x.addressType =
        opts.n == 1
          ? Constants.SCRIPT_TYPES.P2PKH
          : Constants.SCRIPT_TYPES.P2SH;
    } else {
      x.addressType = opts.addressType;
    }

    // Only  used for info
    x.rootPath = opts.rootPath;

    if (opts.walletPrivKey) {
      x.addWalletPrivateKey(opts.walletPrivKey);
    }
    x.requestPrivKey = opts.requestPrivKey;

    const priv = Bitcore.PrivateKey(x.requestPrivKey);
    x.requestPubKey = priv.toPublicKey().toString();

    const prefix = 'personalKey';
    const entropySource = Bitcore.crypto.Hash.sha256(priv.toBuffer()).toString(
      'hex'
    );
    const b = Buffer.from(entropySource, 'hex');
    const b2 = Bitcore.crypto.Hash.sha256hmac(b, Buffer.from(prefix));
    x.personalEncryptingKey = b2.slice(0, 16).toString('base64');
    x.copayerId = Utils.xPubToCopayerId(x.chain, x.xPubKey);
    x.publicKeyRing = [
      {
        xPubKey: x.xPubKey,
        requestPubKey: x.requestPubKey
      }
    ];

    return x;
  }

  /*
   * creates an ERC20 wallet from a ETH wallet
   */
  getTokenCredentials(
    token: {
      name: string;
      symbol: string;
      address: string;
    },
    chain: string
  ) {
    const ret = _.cloneDeep(this);
    ret.walletId = `${ret.walletId}-${token.address}`;
    ret.coin = token.symbol.toLowerCase();
    ret.chain = chain;
    ret.walletName = token.name;
    ret.token = token;

    return ret;
  }

  /*
   * creates a Multisig wallet from a ETH wallet
   */
  getMultisigEthCredentials(multisigEthInfo: {
    multisigContractAddress: string;
    walletName: string;
    n: string;
    m: string;
  }) {
    const ret = _.cloneDeep(this);
    ret.walletId = `${ret.walletId}-${multisigEthInfo.multisigContractAddress}`;
    ret.walletName = multisigEthInfo.walletName;
    ret.n = multisigEthInfo.n;
    ret.m = multisigEthInfo.m;
    ret.multisigEthInfo = multisigEthInfo;
    return ret;
  }

  getRootPath() {
    // This is for OLD v1.0 credentials only.
    var legacyRootPath = () => {
      // legacy base path schema
      var purpose;
      switch (this.derivationStrategy) {
        case Constants.DERIVATION_STRATEGIES.BIP45:
          return "m/45'";
        case Constants.DERIVATION_STRATEGIES.BIP44:
          purpose = '44';
          break;
        case Constants.DERIVATION_STRATEGIES.BIP48:
          purpose = '48';
          break;
      }

      var coin = '0';
      // checking in chains for simplicity
      if (
        this.network != 'livenet' &&
        Constants.UTXO_CHAINS.includes(this.coin)
      ) {
        coin = '1';
      } else if (this.coin == 'bch') {
        if (this.use145forBCH) {
          coin = '145';
        } else {
          coin = '0';
        }
      } else if (this.coin == 'btc') {
        coin = '0';
      } else if (this.coin == 'eth') {
        coin = '60';
      } else if (this.coin == 'matic') {
<<<<<<< HEAD
        coin = '966';
=======
        coin = '60'; // the official matic derivation path is 966 but users will expect address to be same as ETH
>>>>>>> cc2285e6
      } else if (this.coin == 'xrp') {
        coin = '144';
      } else if (this.coin == 'doge') {
        coin = '3';
      } else if (this.coin == 'ltc') {
        coin = '2';
      } else {
        throw new Error('unknown coin: ' + this.coin);
      }
      return 'm/' + purpose + "'/" + coin + "'/" + this.account + "'";
    };

    if (!this.rootPath) {
      this.rootPath = legacyRootPath();
    }
    return this.rootPath;
  }

  static fromObj(obj) {
    var x: any = new Credentials();

    if (!obj.version || obj.version < x.version) {
      throw new Error('Obsolete credentials version');
    }

    if (obj.version != x.version) {
      throw new Error('Bad credentials version');
    }

    _.each(Credentials.FIELDS, function (k) {
      x[k] = obj[k];
    });

    if (x.externalSource) {
      throw new Error('External Wallets are no longer supported');
    }

    x.coin = x.coin || 'btc';
    x.chain = x.chain || Utils.getChain(x.coin); // getChain -> backwards compatibility
    x.addressType = x.addressType || Constants.SCRIPT_TYPES.P2SH;
    x.account = x.account || 0;

    $.checkState(
      x.xPrivKey || x.xPubKey || x.xPrivKeyEncrypted,
      'Failed State: x.xPrivKey | x.xPubkey | x.xPrivKeyEncrypted at fromObj'
    );
    return x;
  }

  toObj() {
    var self = this;

    var x = {};
    _.each(Credentials.FIELDS, function (k) {
      x[k] = self[k];
    });
    return x;
  }
  addWalletPrivateKey(walletPrivKey) {
    this.walletPrivKey = walletPrivKey;
    this.sharedEncryptingKey = Utils.privateKeyToAESKey(walletPrivKey);
  }

  addWalletInfo(walletId, walletName, m, n, copayerName, opts) {
    opts = opts || {};
    this.walletId = walletId;
    this.walletName = walletName;
    this.m = m;

    if (opts.useNativeSegwit) {
      this.addressType =
        n == 1 ? Constants.SCRIPT_TYPES.P2WPKH : Constants.SCRIPT_TYPES.P2WSH;
    }

    if (this.n != n && !opts.allowOverwrite) {
      // we always allow multisig n overwrite
      if (this.n == 1 || n == 1) {
        throw new Error(
          `Bad nr of copayers in addWalletInfo: this: ${this.n} got: ${n}`
        );
      }
    }

    this.n = n;

    if (copayerName) this.copayerName = copayerName;

    if (n == 1) {
      this.addPublicKeyRing([
        {
          xPubKey: this.xPubKey,
          requestPubKey: this.requestPubKey
        }
      ]);
    }
  }

  hasWalletInfo() {
    return !!this.walletId;
  }

  addPublicKeyRing(publicKeyRing) {
    this.publicKeyRing = _.clone(publicKeyRing);
  }

  isComplete() {
    if (!this.m || !this.n) return false;
    if (
      (this.chain === 'btc' ||
        this.chain === 'bch' ||
        this.chain === 'doge' ||
        this.chain === 'ltc') &&
      (!this.publicKeyRing || this.publicKeyRing.length != this.n)
    )
      return false;
    return true;
  }
}<|MERGE_RESOLUTION|>--- conflicted
+++ resolved
@@ -214,11 +214,7 @@
       } else if (this.coin == 'eth') {
         coin = '60';
       } else if (this.coin == 'matic') {
-<<<<<<< HEAD
-        coin = '966';
-=======
         coin = '60'; // the official matic derivation path is 966 but users will expect address to be same as ETH
->>>>>>> cc2285e6
       } else if (this.coin == 'xrp') {
         coin = '144';
       } else if (this.coin == 'doge') {
