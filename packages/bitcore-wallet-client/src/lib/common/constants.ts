'use strict';
import * as CWC from 'crypto-wallet-core';

export const Constants = {
  SCRIPT_TYPES: {
    P2SH: 'P2SH',
    P2PKH: 'P2PKH',
    P2WPKH: 'P2WPKH',
    P2WSH: 'P2WSH'
  },
  // not used, since Credentials 2.0
  DERIVATION_STRATEGIES: {
    BIP44: 'BIP44',
    BIP45: 'BIP45',
    BIP48: 'BIP48'
  },
  PATHS: {
    SINGLE_ADDRESS: 'm/0/0',
    REQUEST_KEY: "m/1'/0",
    //  TXPROPOSAL_KEY: "m/1'/1",
    REQUEST_KEY_AUTH: 'm/2' // relative to BASE
  },
  BIP45_SHARED_INDEX: 0x80000000 - 1,
<<<<<<< HEAD

  COINS: [
=======
  BITPAY_SUPPORTED_COINS: [
>>>>>>> 1ff5d010
    'btc',
    'bch',
    'eth',
    'matic',
    'xrp',
    'doge',
    'ltc',
    'matic_e',
    'usdc_e',
    'pax_e',
    'gusd_e',
    'busd_e',
    'dai_e',
    'wbtc_e',
    'shib_e',
    'ape_e',
    'euroc_e',
    'eth_m',
    'usdc_m',
    'pax_m',
    'gusd_m',
    'busd_m',
    'dai_m',
    'wbtc_m',
    'shib_m',
    'ape_m',
    'euroc_m'
  ],

  ETH_ERC20: [
    'matic_e',
    'usdc_e',
    'pax_e',
    'gusd_e',
    'busd_e',
    'dai_e',
    'wbtc_e',
    'shib_e',
    'ape_e',
    'euroc_e'
  ],

  MATIC_ERC20: [
    'eth_m',
    'usdc_m',
    'pax_m',
    'gusd_m',
    'busd_m',
    'dai_m',
    'wbtc_m',
    'shib_m',
    'ape_m',
    'euroc_m'
  ],
<<<<<<< HEAD
  UTXO_COINS: ['btc', 'bch', 'doge', 'ltc'],
  EVM_COINS: ['eth', 'matic'],
  ETH_TOKEN_OPTS: CWC.Constants.ETH_TOKEN_OPTS,
  MATIC_TOKEN_OPTS: CWC.Constants.MATIC_TOKEN_OPTS,
=======
  BITPAY_SUPPORTED_ERC20: [
    'usdc',
    'pax',
    'gusd',
    'busd',
    'dai',
    'wbtc',
    'shib',
    'ape',
    'euroc'
  ],
  UTXO_COINS: ['btc', 'bch', 'doge', 'ltc'],
  CHAINS: ['btc', 'bch', 'eth', 'xrp', 'doge', 'ltc'],
  UTXO_CHAINS: ['btc', 'bch', 'doge', 'ltc'],
  EVM_CHAINS: ['eth'],
  TOKEN_OPTS: CWC.Constants.TOKEN_OPTS,
>>>>>>> 1ff5d010
  UNITS: CWC.Constants.UNITS
};<|MERGE_RESOLUTION|>--- conflicted
+++ resolved
@@ -21,12 +21,7 @@
     REQUEST_KEY_AUTH: 'm/2' // relative to BASE
   },
   BIP45_SHARED_INDEX: 0x80000000 - 1,
-<<<<<<< HEAD
-
-  COINS: [
-=======
   BITPAY_SUPPORTED_COINS: [
->>>>>>> 1ff5d010
     'btc',
     'bch',
     'eth',
@@ -81,28 +76,10 @@
     'ape_m',
     'euroc_m'
   ],
-<<<<<<< HEAD
-  UTXO_COINS: ['btc', 'bch', 'doge', 'ltc'],
-  EVM_COINS: ['eth', 'matic'],
-  ETH_TOKEN_OPTS: CWC.Constants.ETH_TOKEN_OPTS,
-  MATIC_TOKEN_OPTS: CWC.Constants.MATIC_TOKEN_OPTS,
-=======
-  BITPAY_SUPPORTED_ERC20: [
-    'usdc',
-    'pax',
-    'gusd',
-    'busd',
-    'dai',
-    'wbtc',
-    'shib',
-    'ape',
-    'euroc'
-  ],
   UTXO_COINS: ['btc', 'bch', 'doge', 'ltc'],
   CHAINS: ['btc', 'bch', 'eth', 'xrp', 'doge', 'ltc'],
   UTXO_CHAINS: ['btc', 'bch', 'doge', 'ltc'],
   EVM_CHAINS: ['eth'],
   TOKEN_OPTS: CWC.Constants.TOKEN_OPTS,
->>>>>>> 1ff5d010
   UNITS: CWC.Constants.UNITS
 };