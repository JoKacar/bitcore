--- conflicted
+++ resolved
@@ -22,7 +22,6 @@
   },
   BIP45_SHARED_INDEX: 0x80000000 - 1,
 
-<<<<<<< HEAD
   BITPAY_SUPPORTED_COINS: [
     'btc',
     'bch',
@@ -55,21 +54,6 @@
     'euroc_e'
   ],
 
-=======
-  BITPAY_SUPPORTED_ETH_ERC20: [
-    'matic_e',
-    'usdc_e',
-    'pax_e',
-    'gusd_e',
-    'busd_e',
-    'dai_e',
-    'wbtc_e',
-    'shib_e',
-    'ape_e',
-    'euroc_e'
-  ],
-
->>>>>>> cc2285e6
   BITPAY_SUPPORTED_MATIC_ERC20: [
     'eth_m',
     'usdc_m',
@@ -82,10 +66,7 @@
     'ape_m',
     'euroc_m'
   ],
-<<<<<<< HEAD
-=======
 
->>>>>>> cc2285e6
   CHAINS: ['btc', 'bch', 'eth', 'matic', 'xrp', 'doge', 'ltc'],
   UTXO_CHAINS: ['btc', 'bch', 'doge', 'ltc'],
   EVM_CHAINS: ['eth', 'matic'],
