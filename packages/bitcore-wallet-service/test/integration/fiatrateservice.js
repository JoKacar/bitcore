'use strict';

var async = require('async');

var chai = require('chai');
var sinon = require('sinon');
var should = chai.should();
var log = require('npmlog');
log.debug = log.verbose;
log.level = 'info';
var Common = require('../../ts_build/lib/common');
var Defaults = Common.Defaults;
var Constants = Common.Constants;

var helpers = require('./helpers');

var { FiatRateService } = require('../../ts_build/lib/fiatrateservice');

describe('Fiat rate service', function() {
  var service, request;

  before(function(done) {
    helpers.before(res => {
      done();
    });
  });

  after(function(done) {
    helpers.after(done);
  });

  beforeEach(function(done) {
    helpers.beforeEach(function() {
      service = new FiatRateService();
      request = sinon.stub();
      request.get = sinon.stub();
      service.init(
        {
          storage: helpers.getStorage(),
          request: request
        },
        function(err) {
          should.not.exist(err);
          service.startCron({}, done);
        }
      );
    });
  });

  describe('#getRate', function() {
    it('should get current rate', function(done) {
      service.storage.storeFiatRate(
        'bch',
        [
          {
            code: 'USD',
            value: 123.45
          }
        ],
        function(err) {
          should.not.exist(err);
          service.getRate(
            {
              coin: 'bch',
              code: 'USD'
            },
            function(err, res) {
              should.not.exist(err);
              res.rate.should.equal(123.45);
              done();
            }
          );
        }
      );
    });
    it('should get current rate for different currency', function(done) {
      service.storage.storeFiatRate(
        'btc',
        [
          {
            code: 'USD',
            value: 123.45
          }
        ],
        function(err) {
          should.not.exist(err);
          service.storage.storeFiatRate(
            'btc',
            [
              {
                code: 'EUR',
                value: 345.67
              }
            ],
            function(err) {
              should.not.exist(err);
              service.getRate(
                {
                  code: 'EUR'
                },
                function(err, res) {
                  should.not.exist(err);
                  res.rate.should.equal(345.67);
                  done();
                }
              );
            }
          );
        }
      );
    });

    it('should get current rate for different coin', function(done) {
      service.storage.storeFiatRate(
        'btc',
        [
          {
            code: 'USD',
            value: 100.0
          }
        ],
        function(err) {
          should.not.exist(err);
          service.storage.storeFiatRate(
            'bch',
            [
              {
                code: 'USD',
                value: 200.0
              }
            ],
            function(err) {
              should.not.exist(err);
              service.getRate(
                {
                  code: 'USD'
                },
                function(err, res) {
                  should.not.exist(err);
                  res.rate.should.equal(100.0, 'Should use default coin');
                  service.getRate(
                    {
                      code: 'USD',
                      coin: 'bch'
                    },
                    function(err, res) {
                      should.not.exist(err);
                      res.rate.should.equal(200.0);
                      done();
                    }
                  );
                }
              );
            }
          );
        }
      );
    });

    it('should get rate for specific ts', function(done) {
      var clock = sinon.useFakeTimers({ toFake: ['Date'] });
      clock.tick(20);
      service.storage.storeFiatRate(
        'btc',
        [
          {
            code: 'USD',
            value: 123.45
          }
        ],
        function(err) {
          should.not.exist(err);
          clock.tick(100);
          service.storage.storeFiatRate(
            'btc',
            [
              {
                code: 'USD',
                value: 345.67
              }
            ],
            function(err) {
              should.not.exist(err);
              service.getRate(
                {
                  code: 'USD',
                  ts: 50
                },
                function(err, res) {
                  should.not.exist(err);
                  res.ts.should.equal(50);
                  res.rate.should.equal(123.45);
                  res.fetchedOn.should.equal(20);
                  clock.restore();
                  done();
                }
              );
            }
          );
        }
      );
    });

    it('should get rates for a series of ts', function(done) {
      var clock = sinon.useFakeTimers({ toFake: ['Date'] });
      async.each(
        [1.0, 2.0, 3.0, 4.0],
        function(value, next) {
          clock.tick(100);
          service.storage.storeFiatRate(
            'btc',
            [
              {
                code: 'USD',
                value: value
              },
              {
                code: 'EUR',
                value: value
              }
            ],
            next
          );
        },
        function(err) {
          should.not.exist(err);
          service.getRate(
            {
              code: 'USD',
              ts: [50, 100, 199, 500]
            },
            function(err, res) {
              should.not.exist(err);
              res.length.should.equal(4);

              res[0].ts.should.equal(50);
              should.not.exist(res[0].rate);
              should.not.exist(res[0].fetchedOn);

              res[1].ts.should.equal(100);
              res[1].rate.should.equal(1.0);
              res[1].fetchedOn.should.equal(100);

              res[2].ts.should.equal(199);
              res[2].rate.should.equal(1.0);
              res[2].fetchedOn.should.equal(100);

              res[3].ts.should.equal(500);
              res[3].rate.should.equal(4.0);
              res[3].fetchedOn.should.equal(400);

              clock.restore();
              done();
            }
          );
        }
      );
    });

    it('should get historical rates from ts to now', function(done) {
      const coins = ['btc', 'bch', 'eth', 'matic', 'xrp', 'doge', 'ltc'];
      var clock = sinon.useFakeTimers({ toFake: ['Date'] });
      async.each(
        [1.0, 2.0, 3.0, 4.0, 5.0],
        function(value, next) {
          clock.tick(100);
          async.map(
            coins,
            (coin, cb) => {
              service.storage.storeFiatRate(
                coin,
                [
                  {
                    code: 'USD',
                    value: value
                  },
                  {
                    code: 'EUR',
                    value: value
                  }
                ],
                cb
              );
            },
            () => {
              return next();
            }
          );
        },
        function(err) {
          should.not.exist(err);
          service.getHistoricalRates(
            {
              code: 'USD',
              ts: 100
            },
            function(err, res) {
              should.not.exist(err);
              should.exist(res);

              for (const coin of coins) {
                res[coin].length.should.equal(5);

                res[coin][4].ts.should.equal(100);
                res[coin][4].rate.should.equal(1.0);

                res[coin][3].ts.should.equal(200);
                res[coin][3].rate.should.equal(2.0);

                res[coin][2].ts.should.equal(300);
                res[coin][2].rate.should.equal(3.0);

                res[coin][1].ts.should.equal(400);
                res[coin][1].rate.should.equal(4.0);

                res[coin][0].ts.should.equal(500);
                res[coin][0].rate.should.equal(5.0);
              }
              clock.restore();
              done();
            }
          );
        }
      );
    });

    it('should not throw if missing historical rates for a coin', function(done) {
      var clock = sinon.useFakeTimers({ toFake: ['Date'] });
      async.each(
        [1.0, 2.0, 3.0, 4.0],
        function(value, next) {
          clock.tick(100);
          service.storage.storeFiatRate(
            'btc',
            [
              {
                code: 'USD',
                value: value
              },
              {
                code: 'EUR',
                value: value
              }
            ],
            next
          );
        },
        function(err) {
          should.not.exist(err);
          service.getHistoricalRates(
            {
              code: 'USD',
              ts: 100
            },
            function(err, res) {
              should.not.exist(err);
              should.exist(res);
              res['btc'].length.should.equal(4);
              should.not.exist(res['bch']);
              should.not.exist(res['eth']);
              should.not.exist(res['matic']);
              should.not.exist(res['xrp']);
              should.not.exist(res['doge']);
              should.not.exist(res['ltc']);

              res['btc'][3].ts.should.equal(100);
              res['btc'][3].rate.should.equal(1.0);

              res['btc'][2].ts.should.equal(200);
              res['btc'][2].rate.should.equal(2.0);

              res['btc'][1].ts.should.equal(300);
              res['btc'][1].rate.should.equal(3.0);

              res['btc'][0].ts.should.equal(400);
              res['btc'][0].rate.should.equal(4.0);
              clock.restore();
              done();
            }
          );
        }
      );
    });

    it('should return current rates if missing opts.ts when fetching historical rates', function(done) {
      const coins = ['btc', 'bch', 'eth', 'xrp', 'doge', 'ltc'];
      var clock = sinon.useFakeTimers({ toFake: ['Date'] });
      async.each(
        [1.0, 2.0, 3.0, 4.0],
        function(value, next) {
          clock.tick(11 * 60 * 1000);
          async.map(
            coins,
            (coin, cb) => {
              service.storage.storeFiatRate(
                coin,
                [
                  {
                    code: 'USD',
                    value: value
                  },
                  {
                    code: 'EUR',
                    value: value
                  }
                ],
                cb
              );
            },
            () => {
              return next();
            }
          );
        },
        function(err) {
          should.not.exist(err);
          service.getHistoricalRates(
            {
              code: 'USD'
            },
            function(err, res) {
              should.not.exist(err);
              for (const coin of coins) {
                res[coin].length.should.equal(1);
                res[coin][0].ts.should.equal(2640000);
                res[coin][0].rate.should.equal(4.0);
              }
              clock.restore();
              done();
            }
          );
        }
      );
    });

    it('should not get rate older than 2hs', function(done) {
      var clock = sinon.useFakeTimers({ toFake: ['Date'] });
      service.storage.storeFiatRate(
        'btc',
        [
          {
            code: 'USD',
            value: 123.45
          }
        ],
        function(err) {
          should.not.exist(err);
          clock.tick(24 * 3600 * 1000); // Some time in the future
          service.getRate(
            {
              ts: 2 * 3600 * 1000 - 1, // almost 2 hours
              code: 'USD'
            },
            function(err, res) {
              should.not.exist(err);
              res.rate.should.equal(123.45);
              res.fetchedOn.should.equal(0);
              service.getRate(
                {
                  ts: 2 * 3600 * 1000 + 1, // just past 2 hours
                  code: 'USD'
                },
                function(err, res) {
                  should.not.exist(err);
                  should.not.exist(res.rate);
                  clock.restore();
                  done();
                }
              );
            }
          );
        }
      );
    });
  });

  describe('#fetch', function() {
    it('should fetch rates from all coins', function(done) {
<<<<<<< HEAD
      var clock = sinon.useFakeTimers({ now: 100, toFake: ['Date'] });
      var btc = [
        {
          code: 'USD',
          rate: 123.45
        },
        {
          code: 'EUR',
          rate: 234.56
        }
      ];
      var bch = [
        {
          code: 'USD',
          rate: 120
        },
        {
          code: 'EUR',
          rate: 120
        }
      ];
      var eth = [
        {
          code: 'USD',
          rate: 121
        },
        {
          code: 'EUR',
          rate: 121
        }
      ];
      var matic = [
        {
          code: 'USD',
          rate: 1.19
        },
        {
          code: 'EUR',
          rate: 1.19
        }
      ];
      var xrp = [
        {
          code: 'USD',
          rate: 0.222222
        },
        {
          code: 'EUR',
          rate: 0.211111
        }
      ];
      var doge = [
        {
          code: 'USD',
          rate: 0.05
        },
        {
          code: 'EUR',
          rate: 0.04
        }
      ];
      var ltc = [
        {
          code: 'USD',
          rate: 150
        },
        {
          code: 'EUR',
          rate: 170
        }
      ];
      var shib = [
        {
          code: 'USD',
          rate: 0.00003678
        },
        {
          code: 'EUR',
          rate: 0.00003276
        }
      ];

      request.get
        .withArgs({
          url: 'https://bitpay.com/api/rates/BTC',
          json: true
        })
        .yields(null, null, btc);
      request.get
        .withArgs({
          url: 'https://bitpay.com/api/rates/BCH',
          json: true
        })
        .yields(null, null, bch);
      request.get
        .withArgs({
          url: 'https://bitpay.com/api/rates/ETH',
          json: true
        })
        .yields(null, null, eth);
      request.get
        .withArgs({
          url: 'https://bitpay.com/api/rates/MATIC',
          json: true
        })
        .yields(null, null, matic);
      request.get
        .withArgs({
          url: 'https://bitpay.com/api/rates/XRP',
          json: true
        })
        .yields(null, null, xrp);
      request.get
        .withArgs({
          url: 'https://bitpay.com/api/rates/DOGE',
          json: true
        })
        .yields(null, null, doge);
      request.get
        .withArgs({
          url: 'https://bitpay.com/api/rates/LTC',
          json: true
        })
        .yields(null, null, ltc);
      request.get
        .withArgs({
          url: 'https://bitpay.com/api/rates/SHIB',
          json: true
        })
        .yields(null, null, shib);
=======
      var clock = sinon.useFakeTimers({now:100, toFake: ['Date']});
      var btc = [{
        code: 'USD',
        rate: 123.45,
      }, {
        code: 'EUR',
        rate: 234.56,
      }];
      var bch = [{
        code: 'USD',
        rate: 120,
      }, {
        code: 'EUR',
        rate: 120,
      }];
      var eth = [{
        code: 'USD',
        rate: 121,
      }, {
        code: 'EUR',
        rate: 121,
      }];
      var xrp = [{
        code: 'USD',
        rate: 0.222222,
      }, {
        code: 'EUR',
        rate: 0.211111,
      }];
      var doge = [{
        code: 'USD',
        rate: 0.05,
      }, {
        code: 'EUR',
        rate: 0.04,
      }];
      var ltc = [{
        code: 'USD',
        rate: 150,
      }, {
        code: 'EUR',
        rate: 170,
      }];
      var shib = [{
        code: 'USD',
        rate: 0.00003678
      }, {
        code: 'EUR',
        rate: 0.00003276
      }];
      var ape = [{
        code: 'USD',
        rate: 6.66
      }, {
        code: 'EUR',
        rate: 6.64
      }];

      request.get.withArgs({
        url: 'https://bitpay.com/api/rates/BTC',
        json: true
      }).yields(null, null, btc);
      request.get.withArgs({
        url: 'https://bitpay.com/api/rates/BCH',
        json: true
      }).yields(null, null, bch);
      request.get.withArgs({
        url: 'https://bitpay.com/api/rates/ETH',
        json: true
      }).yields(null, null, eth);
      request.get.withArgs({
        url: 'https://bitpay.com/api/rates/XRP',
        json: true
      }).yields(null, null, xrp);
      request.get.withArgs({
        url: 'https://bitpay.com/api/rates/DOGE',
        json: true
      }).yields(null, null, doge);
      request.get.withArgs({
        url: 'https://bitpay.com/api/rates/LTC',
        json: true
      }).yields(null, null, ltc);
      request.get.withArgs({
        url: 'https://bitpay.com/api/rates/SHIB',
        json: true
      }).yields(null, null, shib);
      request.get.withArgs({
        url: 'https://bitpay.com/api/rates/APE',
        json: true
      }).yields(null, null, ape);
>>>>>>> 583f1e59

      service._fetch(function(err) {
        should.not.exist(err);
        service.getRate(
          {
            code: 'USD'
          },
          function(err, res) {
            should.not.exist(err);
            res.fetchedOn.should.equal(100);
            res.rate.should.equal(123.45);
            service.getRate(
              {
                code: 'USD',
                coin: 'bch'
              },
              function(err, res) {
                should.not.exist(err);
                res.fetchedOn.should.equal(100);
                res.rate.should.equal(120.0);
                service.getRate(
                  {
                    code: 'USD',
                    coin: 'eth'
                  },
                  function(err, res) {
                    should.not.exist(err);
                    res.fetchedOn.should.equal(100);
                    res.rate.should.equal(121);
                    service.getRate(
                      {
                        code: 'USD',
                        coin: 'matic'
                      },
                      function(err, res) {
                        should.not.exist(err);
                        res.fetchedOn.should.equal(100);
<<<<<<< HEAD
                        res.rate.should.equal(1.19);
                        service.getRate(
                          {
                            code: 'USD',
                            coin: 'xrp'
                          },
                          function(err, res) {
                            should.not.exist(err);
                            res.fetchedOn.should.equal(100);
                            res.rate.should.equal(0.222222);
                            service.getRate(
                              {
                                code: 'USD',
                                coin: 'doge'
                              },
                              function(err, res) {
                                should.not.exist(err);
                                res.fetchedOn.should.equal(100);
                                res.rate.should.equal(0.05);
                                service.getRate(
                                  {
                                    code: 'USD',
                                    coin: 'ltc'
                                  },
                                  function(err, res) {
                                    should.not.exist(err);
                                    res.fetchedOn.should.equal(100);
                                    res.rate.should.equal(150);
                                    service.getRate(
                                      {
                                        code: 'EUR'
                                      },
                                      function(err, res) {
                                        should.not.exist(err);
                                        res.fetchedOn.should.equal(100);
                                        res.rate.should.equal(234.56);
                                        service.getRate(
                                          {
                                            code: 'USD',
                                            coin: 'shib'
                                          },
                                          function(err, res) {
                                            should.not.exist(err);
                                            res.fetchedOn.should.equal(100);
                                            res.rate.should.equal(0.00003678);
                                            clock.restore();
                                            done();
                                          }
                                        );
                                      }
                                    );
                                  }
                                );
                              }
                            );
                          }
                        );
                      }
                    );
                  }
                );
              }
            );
          }
        );
=======
                        res.rate.should.equal(0.00003678);
                        service.getRate({
                          code: 'USD',
                          coin: 'ape'
                        }, function(err, res) {
                          should.not.exist(err);
                          res.fetchedOn.should.equal(100);
                          res.rate.should.equal(6.66);
                          clock.restore();
                          done();
                        });
                      })
                    });
                  });
                });
              });
            });
          });
        });
>>>>>>> 583f1e59
      });
    });
  });

  describe('#getRates', function() {
    it('should get the rates of each coin in all supported fiat currencies', function(done) {
      service.getRates({}, function(err, res) {
        should.not.exist(err);
        Object.keys(res).forEach(key => {
          res[key].length.should.equal(Defaults.FIAT_CURRENCIES.length);
        });
        done();
      });
    });
    it('should get the rates of all coins supported', function(done) {
      service.getRates({}, function(err, res) {
        should.not.exist(err);
        Object.keys(res).length.should.equal(Object.keys(Constants.COINS).length);
        done();
      });
    });
    it('should get rates of all coins in the specified fiat currency if it is supported', function(done) {
      service.getRates(
        {
          code: 'EUR'
        },
        function(err, res) {
          should.not.exist(err);
          Object.keys(res).length.should.equal(Object.keys(Constants.COINS).length);
          Object.keys(res).forEach(key => {
            res[key].length.should.equal(1);
          });
          done();
        }
      );
    });
    it('should throw error if the specified fiat currency code is not supported', function(done) {
      service.getRates(
        {
          code: 'AOA'
        },
        function(err) {
          should.exist(err);
          err.should.equal('AOA is not supported');
          done();
        }
      );
    });
    it('should get rate for specific ts', function(done) {
      var clock = sinon.useFakeTimers({ toFake: ['Date'] });
      clock.tick(20);
      service.storage.storeFiatRate(
        'btc',
        [
          {
            code: 'USD',
            value: 123.45
          }
        ],
        function(err) {
          should.not.exist(err);
          clock.tick(100);
          service.storage.storeFiatRate(
            'btc',
            [
              {
                code: 'USD',
                value: 345.67
              }
            ],
            function(err) {
              should.not.exist(err);
              service.getRates(
                {
                  coin: 'btc',
                  code: 'USD',
                  ts: 50
                },
                function(err, res) {
                  should.not.exist(err);
                  Object.keys(res).forEach(key => {
                    res[key][0].ts.should.equal(50);
                  });
                  clock.restore();
                  done();
                }
              );
            }
          );
        }
      );
    });
  });

  describe('#getRatesByCoin', function() {
    const bchRates = [
      { code: 'USD', value: 268.94 },
      { code: 'INR', value: 19680.35 },
      { code: 'EUR', value: 226.37 },
      { code: 'CAD', value: 352.33 },
      { code: 'COP', value: 1026617.26 },
      { code: 'NGN', value: 104201.93 },
      { code: 'GBP', value: 201.62 },
      { code: 'ARS', value: 19900.21 },
      { code: 'AUD', value: 365.8 },
      { code: 'BRL', value: 1456.93 },
      { code: 'JPY', value: 1124900.43 },
      { code: 'NZD', value: 16119.66 }
    ];
    const btcRates = [
      { code: 'USD', value: 44173.54 },
      { code: 'INR', value: 3306411.94 },
      { code: 'GBP', value: 32558.07 },
      { code: 'EUR', value: 38642.15 },
      { code: 'CAD', value: 56070.58 },
      { code: 'COP', value: 173924929.36 },
      { code: 'NGN', value: 18409323.7 },
      { code: 'BRL', value: 233457.17 },
      { code: 'ARS', value: 4678684.28 },
      { code: 'AUD', value: 61503.4 },
      { code: 'JPY', value: 5099004.98 },
      { code: 'NZD', value: 50966068.64 }
    ];
    it('should get rates for all the supported fiat currencies of the specified coin', function(done) {
      service.storage.storeFiatRate('bch', bchRates, function(err) {
        should.not.exist(err);
        service.getRatesByCoin(
          {
            coin: 'bch'
          },
          function(err, res) {
            should.not.exist(err);
            res.length.should.equal(bchRates.length);
            done();
          }
        );
      });
    });
    it('should get rate for the specified coin and currency if they are supported', function(done) {
      service.storage.storeFiatRate('bch', bchRates, function(err) {
        should.not.exist(err);
        service.getRatesByCoin(
          {
            coin: 'bch',
            code: 'EUR'
          },
          function(err, res) {
            should.not.exist(err);
            res[0].rate.should.equal(226.37);
            done();
          }
        );
      });
    });
    it('should throw error if the specified currency code is not supported', function(done) {
      service.storage.storeFiatRate('bch', bchRates, function(err) {
        should.not.exist(err);
        service.getRatesByCoin(
          {
            coin: 'bch',
            code: 'AOA'
          },
          function(err) {
            should.exist(err);
            err.should.equal('AOA is not supported');
            done();
          }
        );
      });
    });
    it('should get fiat rates for a USD stablecoin', function(done) {
      sinon.spy(service, 'getRatesForStablecoin');
      service.storage.storeFiatRate('btc', btcRates, function(err) {
        should.not.exist(err);
        service.getRatesByCoin({ coin: 'gusd_e' }, function(err, res) {
          should.not.exist(err);
          should.exist(res);
          res
            .reduce((rates, { code, rate }) => ({ ...rates, [code]: rate }), {})
            .should.deep.equal({
              ARS: 105.92,
              AUD: 1.39,
              BRL: 5.29,
              CAD: 1.27,
              COP: 3937.31,
              EUR: 0.87,
              GBP: 0.74,
              INR: 74.85,
              JPY: 115.43,
              NGN: 416.75,
              NZD: 1153.77,
              USD: 1
            });
          service.getRatesForStablecoin
            .calledWith(
              sinon.match({
                code: 'USD',
                ts: sinon.match.number
              })
            )
            .should.equal(true);
          done();
        });
      });
    });
    it('should get rate for specific ts', function(done) {
      var clock = sinon.useFakeTimers({ toFake: ['Date'] });
      clock.tick(20);
      service.storage.storeFiatRate(
        'btc',
        [
          {
            code: 'USD',
            value: 123.45
          }
        ],
        function(err) {
          should.not.exist(err);
          clock.tick(100);
          service.storage.storeFiatRate(
            'btc',
            [
              {
                code: 'USD',
                value: 345.67
              }
            ],
            function(err) {
              should.not.exist(err);
              service.getRatesByCoin(
                {
                  coin: 'btc',
                  code: 'USD',
                  ts: 50
                },
                function(err, res) {
                  should.not.exist(err);
                  res[0].ts.should.equal(50);
                  res[0].rate.should.equal(123.45);
                  res[0].fetchedOn.should.equal(20);
                  clock.restore();
                  done();
                }
              );
            }
          );
        }
      );
    });
  });
});<|MERGE_RESOLUTION|>--- conflicted
+++ resolved
@@ -476,7 +476,6 @@
 
   describe('#fetch', function() {
     it('should fetch rates from all coins', function(done) {
-<<<<<<< HEAD
       var clock = sinon.useFakeTimers({ now: 100, toFake: ['Date'] });
       var btc = [
         {
@@ -556,6 +555,16 @@
         {
           code: 'EUR',
           rate: 0.00003276
+        }
+      ];
+      var ape = [
+        {
+          code: 'USD',
+          rate: 6.66
+        },
+        {
+          code: 'EUR',
+          rate: 6.64
         }
       ];
 
@@ -607,98 +616,12 @@
           json: true
         })
         .yields(null, null, shib);
-=======
-      var clock = sinon.useFakeTimers({now:100, toFake: ['Date']});
-      var btc = [{
-        code: 'USD',
-        rate: 123.45,
-      }, {
-        code: 'EUR',
-        rate: 234.56,
-      }];
-      var bch = [{
-        code: 'USD',
-        rate: 120,
-      }, {
-        code: 'EUR',
-        rate: 120,
-      }];
-      var eth = [{
-        code: 'USD',
-        rate: 121,
-      }, {
-        code: 'EUR',
-        rate: 121,
-      }];
-      var xrp = [{
-        code: 'USD',
-        rate: 0.222222,
-      }, {
-        code: 'EUR',
-        rate: 0.211111,
-      }];
-      var doge = [{
-        code: 'USD',
-        rate: 0.05,
-      }, {
-        code: 'EUR',
-        rate: 0.04,
-      }];
-      var ltc = [{
-        code: 'USD',
-        rate: 150,
-      }, {
-        code: 'EUR',
-        rate: 170,
-      }];
-      var shib = [{
-        code: 'USD',
-        rate: 0.00003678
-      }, {
-        code: 'EUR',
-        rate: 0.00003276
-      }];
-      var ape = [{
-        code: 'USD',
-        rate: 6.66
-      }, {
-        code: 'EUR',
-        rate: 6.64
-      }];
-
-      request.get.withArgs({
-        url: 'https://bitpay.com/api/rates/BTC',
-        json: true
-      }).yields(null, null, btc);
-      request.get.withArgs({
-        url: 'https://bitpay.com/api/rates/BCH',
-        json: true
-      }).yields(null, null, bch);
-      request.get.withArgs({
-        url: 'https://bitpay.com/api/rates/ETH',
-        json: true
-      }).yields(null, null, eth);
-      request.get.withArgs({
-        url: 'https://bitpay.com/api/rates/XRP',
-        json: true
-      }).yields(null, null, xrp);
-      request.get.withArgs({
-        url: 'https://bitpay.com/api/rates/DOGE',
-        json: true
-      }).yields(null, null, doge);
-      request.get.withArgs({
-        url: 'https://bitpay.com/api/rates/LTC',
-        json: true
-      }).yields(null, null, ltc);
-      request.get.withArgs({
-        url: 'https://bitpay.com/api/rates/SHIB',
-        json: true
-      }).yields(null, null, shib);
-      request.get.withArgs({
-        url: 'https://bitpay.com/api/rates/APE',
-        json: true
-      }).yields(null, null, ape);
->>>>>>> 583f1e59
+      request.get
+        .withArgs({
+          url: 'https://bitpay.com/api/rates/APE',
+          json: true
+        })
+        .yields(null, null, ape);
 
       service._fetch(function(err) {
         should.not.exist(err);
@@ -736,7 +659,6 @@
                       function(err, res) {
                         should.not.exist(err);
                         res.fetchedOn.should.equal(100);
-<<<<<<< HEAD
                         res.rate.should.equal(1.19);
                         service.getRate(
                           {
@@ -782,8 +704,19 @@
                                             should.not.exist(err);
                                             res.fetchedOn.should.equal(100);
                                             res.rate.should.equal(0.00003678);
-                                            clock.restore();
-                                            done();
+                                            service.getRate(
+                                              {
+                                                code: 'USD',
+                                                coin: 'ape'
+                                              },
+                                              function(err, res) {
+                                                should.not.exist(err);
+                                                res.fetchedOn.should.equal(100);
+                                                res.rate.should.equal(6.66);
+                                                clock.restore();
+                                                done();
+                                              }
+                                            );
                                           }
                                         );
                                       }
@@ -802,27 +735,6 @@
             );
           }
         );
-=======
-                        res.rate.should.equal(0.00003678);
-                        service.getRate({
-                          code: 'USD',
-                          coin: 'ape'
-                        }, function(err, res) {
-                          should.not.exist(err);
-                          res.fetchedOn.should.equal(100);
-                          res.rate.should.equal(6.66);
-                          clock.restore();
-                          done();
-                        });
-                      })
-                    });
-                  });
-                });
-              });
-            });
-          });
-        });
->>>>>>> 583f1e59
       });
     });
   });
