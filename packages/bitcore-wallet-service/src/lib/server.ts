--- conflicted
+++ resolved
@@ -2265,14 +2265,7 @@
   }
 
   getMultisigContractInstantiationInfo(opts) {
-<<<<<<< HEAD
-    if (!opts.coin) {
-      opts.coin = 'eth';
-    }
-    const bc = this._getBlockchainExplorer(opts.coin, opts.network);
-=======
     const bc = this._getBlockchainExplorer(opts.chain || Defaults.EVM_CHAIN, opts.network);
->>>>>>> fd018637
     return new Promise((resolve, reject) => {
       if (!bc) return reject(new Error('Could not get blockchain explorer instance'));
       bc.getMultisigContractInstantiationInfo(opts, (err, contractInstantiationInfo) => {
@@ -2286,14 +2279,7 @@
   }
 
   getMultisigContractInfo(opts) {
-<<<<<<< HEAD
-    if (!opts.coin) {
-      opts.coin = 'eth';
-    }
-    const bc = this._getBlockchainExplorer(opts.coin, opts.network);
-=======
     const bc = this._getBlockchainExplorer(opts.chain || Defaults.EVM_CHAIN, opts.network);
->>>>>>> fd018637
     return new Promise((resolve, reject) => {
       if (!bc) return reject(new Error('Could not get blockchain explorer instance'));
       bc.getMultisigContractInfo(opts, (err, contractInfo) => {
@@ -2307,14 +2293,7 @@
   }
 
   getTokenContractInfo(opts) {
-<<<<<<< HEAD
-    if (!opts.coin) {
-      opts.coin = 'eth';
-    }
-    const bc = this._getBlockchainExplorer(opts.coin, opts.network);
-=======
     const bc = this._getBlockchainExplorer(opts.chain || Defaults.EVM_CHAIN, opts.network);
->>>>>>> fd018637
     return new Promise((resolve, reject) => {
       if (!bc) return reject(new Error('Could not get blockchain explorer instance'));
       bc.getTokenContractInfo(opts, (err, contractInfo) => {
@@ -2328,14 +2307,7 @@
   }
 
   getMultisigTxpsInfo(opts) {
-<<<<<<< HEAD
-    if (!opts.coin) {
-      opts.coin = 'eth';
-    }
-    const bc = this._getBlockchainExplorer(opts.coin, opts.network);
-=======
     const bc = this._getBlockchainExplorer(opts.chain || Defaults.EVM_CHAIN, opts.network);
->>>>>>> fd018637
     return new Promise((resolve, reject) => {
       if (!bc) return reject(new Error('Could not get blockchain explorer instance'));
       bc.getMultisigTxpsInfo(opts, (err, multisigTxpsInfo) => {
