import * as async from 'async';
import * as _ from 'lodash';
import 'source-map-support/register';
import logger from './logger';

import { BlockChainExplorer } from './blockchainexplorer';
import { V8 } from './blockchainexplorers/v8';
import { ChainService } from './chain/index';
import { ClientError } from './errors/clienterror';
import { FiatRateService } from './fiatrateservice';
import { Lock } from './lock';
import { MessageBroker } from './messagebroker';
import {
  Advertisement,
  Copayer,
  INotification,
  ITxProposal,
  IWallet,
  Notification,
  Preferences,
  PushNotificationSub,
  Session,
  TxConfirmationSub,
  TxNote,
  TxProposal,
  Wallet
} from './model';
import { Storage } from './storage';

const config = require('../config');
const Uuid = require('uuid');
const $ = require('preconditions').singleton();
const deprecatedServerMessage = require('../deprecated-serverMessages');
const serverMessages = require('../serverMessages');
const BCHAddressTranslator = require('./bchaddresstranslator');
const EmailValidator = require('email-validator');

import { Validation } from 'crypto-wallet-core';
const Bitcore = require('bitcore-lib');
const Bitcore_ = {
  btc: Bitcore,
  bch: require('bitcore-lib-cash'),
  eth: Bitcore,
  xrp: Bitcore
};

const Common = require('./common');
const Utils = Common.Utils;
const Constants = Common.Constants;
const Defaults = Common.Defaults;

const Errors = require('./errors/errordefinitions');

let request = require('request');
let initialized = false;
let doNotCheckV8 = false;

let lock;
let storage;
let blockchainExplorer;
let blockchainExplorerOpts;
let messageBroker;
let fiatRateService;
let serviceVersion;

interface IAddress {
  coin: string;
  network: string;
  address: string;
  hasActivity: boolean;
  isChange?: boolean;
}

export interface IWalletService {
  lock: any;
  storage: Storage;
  blockchainExplorer: any;
  blockchainExplorerOpts: any;
  messageBroker: any;
  fiatRateService: any;
  notifyTicker: number;
  userAgent: string;
  walletId: string;
  copayerId: string;
  appName: string;
  appVersion: string;
  parsedClientVersion: { agent: number; major: number; minor: number };
  clientVersion: string;
  copayerIsSupportStaff: boolean;
  copayerIsMarketingStaff: boolean;
}
function boolToNum(x: boolean) {
  return x ? 1 : 0;
}
/**
 * Creates an instance of the Bitcore Wallet Service.
 * @constructor
 */
export class WalletService {
  lock: any;
  storage: Storage;
  blockchainExplorer: V8;
  blockchainExplorerOpts: any;
  messageBroker: any;
  fiatRateService: any;
  notifyTicker: number;
  userAgent: string;
  walletId: string;
  copayerId: string;
  appName: string;
  appVersion: string;
  parsedClientVersion: { agent: string; major: number; minor: number };
  clientVersion: string;
  copayerIsSupportStaff: boolean;
  copayerIsMarketingStaff: boolean;
  request;

  constructor() {
    if (!initialized) {
      throw new Error('Server not initialized');
    }

    this.lock = lock;
    this.storage = storage;
    this.blockchainExplorer = blockchainExplorer;
    this.blockchainExplorerOpts = blockchainExplorerOpts;
    this.messageBroker = messageBroker;
    this.fiatRateService = fiatRateService;
    this.notifyTicker = 0;
    // for testing
    //
    this.request = request;
  }
  /**
   * Gets the current version of BWS
   */
  static getServiceVersion() {
    if (!serviceVersion) {
      serviceVersion = 'bws-' + require('../../package').version;
    }

    return serviceVersion;
  }

  /**
   * Initializes global settings for all instances.
   * @param {Object} opts
   * @param {Storage} [opts.storage] - The storage provider.
   * @param {Storage} [opts.blockchainExplorer] - The blockchainExporer provider.
   * @param {Storage} [opts.doNotCheckV8] - only for testing
   * @param {Callback} cb
   */
  static initialize(opts, cb) {
    $.shouldBeFunction(cb, '');

    opts = opts || {};
    blockchainExplorer = opts.blockchainExplorer;
    blockchainExplorerOpts = opts.blockchainExplorerOpts;

    doNotCheckV8 = opts.doNotCheckV8;

    if (opts.request) {
      request = opts.request;
    }

    const initStorage = cb => {
      if (opts.storage) {
        storage = opts.storage;
        return cb();
      } else {
        const newStorage = new Storage();
        newStorage.connect(opts.storageOpts, err => {
          if (err) {
            return cb(err);
          }
          storage = newStorage;
          return cb();
        });
      }
    };

    const initMessageBroker = cb => {
      messageBroker = opts.messageBroker || new MessageBroker(opts.messageBrokerOpts);
      if (messageBroker) {
        messageBroker.onMessage(WalletService.handleIncomingNotifications);
      }

      return cb();
    };

    const initFiatRateService = cb => {
      if (opts.fiatRateService) {
        fiatRateService = opts.fiatRateService;
        return cb();
      } else {
        const newFiatRateService = new FiatRateService();
        const opts2 = opts.fiatRateServiceOpts || {};
        opts2.storage = storage;
        newFiatRateService.init(opts2, err => {
          if (err) {
            return cb(err);
          }

          fiatRateService = newFiatRateService;
          return cb();
        });
      }
    };

    async.series(
      [
        next => {
          initStorage(next);
        },
        next => {
          initMessageBroker(next);
        },
        next => {
          initFiatRateService(next);
        }
      ],
      err => {
        lock = opts.lock || new Lock(storage);

        if (err) {
          logger.error('Could not initialize', err);
          throw err;
        }
        initialized = true;
        return cb();
      }
    );
  }

  static handleIncomingNotifications(notification, cb) {
    cb = cb || function() {};

    // do nothing here....
    // bc height cache is cleared on bcmonitor
    return cb();
  }

  static shutDown(cb) {
    if (!initialized) {
      return cb();
    }

    storage.disconnect(err => {
      if (err) {
        return cb(err);
      }

      initialized = false;
      return cb();
    });
  }

  /**
   * Gets an instance of the server without authentication.
   * @param {Object} opts
   * @param {string} opts.clientVersion - A string that identifies the client issuing the request
   */
  static getInstance(opts): WalletService {
    opts = opts || {};

    const version = Utils.parseVersion(opts.clientVersion);
    if (version && version.agent === 'bwc') {
      if (version.major === 0 || (version.major === 1 && version.minor < 2)) {
        throw new ClientError(Errors.codes.UPGRADE_NEEDED, 'BWC clients < 1.2 are no longer supported.');
      }
    }

    const server = new WalletService();
    server._setClientVersion(opts.clientVersion);
    server._setAppVersion(opts.userAgent);
    server.userAgent = opts.userAgent;
    return server;
  }

  /**
   * Gets an instance of the server after authenticating the copayer.
   * @param {Object} opts
   * @param {string} opts.copayerId - The copayer id making the request.
   * @param {string} opts.message - (Optional) The contents of the request to be signed.
   *  Only needed if no session token is provided.
   * @param {string} opts.signature - (Optional) Signature of message to be verified using
   * one of the copayer's requestPubKeys.
   * Only needed if no session token is provided.
   * @param {string} opts.session - (Optional) A valid session token previously obtained using
   * the #login method
   * @param {string} opts.clientVersion - A string that identifies the client issuing the request
   * @param {string} [opts.walletId] - The wallet id to use as current wallet
   * for this request (only when copayer is support staff).
   */
  static getInstanceWithAuth(opts, cb) {
    const withSignature = cb => {
      if (!checkRequired(opts, ['copayerId', 'message', 'signature'], cb)) {
        return;
      }

      let server: WalletService;
      try {
        server = WalletService.getInstance(opts);
      } catch (ex) {
        return cb(ex);
      }

      server.storage.fetchCopayerLookup(opts.copayerId, (err, copayer) => {
        if (err) {
          return cb(err);
        }
        if (!copayer) {
          return cb(new ClientError(Errors.codes.NOT_AUTHORIZED, 'Copayer not found'));
        }

        const isValid = !!server._getSigningKey(opts.message, opts.signature, copayer.requestPubKeys);
        if (!isValid) {
          return cb(new ClientError(Errors.codes.NOT_AUTHORIZED, 'Invalid signature'));
        }

        server.walletId = copayer.walletId;

        // allow overwrite walletid if the copayer is from the support team
        if (copayer.isSupportStaff) {
          server.walletId = opts.walletId || copayer.walletId;
          server.copayerIsSupportStaff = true;
        }
        if (copayer.isMarketingStaff) {
          server.copayerIsMarketingStaff = true;
        }

        server.copayerId = opts.copayerId;
        return cb(null, server);
      });
    };

    const withSession = cb => {
      if (!checkRequired(opts, ['copayerId', 'session'], cb)) {
        return;
      }

      let server;
      try {
        server = WalletService.getInstance(opts);
      } catch (ex) {
        return cb(ex);
      }

      server.storage.getSession(opts.copayerId, (err, s) => {
        if (err) {
          return cb(err);
        }

        const isValid = s && s.id === opts.session && s.isValid();
        if (!isValid) {
          return cb(new ClientError(Errors.codes.NOT_AUTHORIZED, 'Session expired'));
        }

        server.storage.fetchCopayerLookup(opts.copayerId, (err, copayer) => {
          if (err) {
            return cb(err);
          }
          if (!copayer) {
            return cb(new ClientError(Errors.codes.NOT_AUTHORIZED, 'Copayer not found'));
          }

          server.copayerId = opts.copayerId;
          server.walletId = copayer.walletId;
          return cb(null, server);
        });
      });
    };

    const authFn = opts.session ? withSession : withSignature;
    return authFn(cb);
  }

  _runLocked(cb, task, waitTime?: number) {
    $.checkState(this.walletId, 'Failed state: this.walletId undefined at <_runLocked()>');

    this.lock.runLocked(this.walletId, { waitTime }, cb, task);
  }
  logi(message, ...args) {
    if (!this || !this.walletId) {
      return logger.warn(message, ...args);
    }

    message = '<' + this.walletId + '>' + message;
    return logger.info(message, ...args);
  }

  logw(message, ...args) {
    if (!this || !this.walletId) {
      return logger.warn(message, ...args);
    }

    message = '<' + this.walletId + '>' + message;
    return logger.warn(message, ...args);
  }

  logd(message, ...args) {
    if (!this || !this.walletId) {
      return logger.verbose(message, ...args);
    }

    message = '<' + this.walletId + '>' + message;
    return logger.verbose(message, ...args);
  }

  login(opts, cb) {
    let session;
    async.series(
      [
        next => {
          this.storage.getSession(this.copayerId, (err, s) => {
            if (err) {
              return next(err);
            }
            session = s;
            next();
          });
        },
        next => {
          if (!session || !session.isValid()) {
            session = Session.create({
              copayerId: this.copayerId,
              walletId: this.walletId
            });
          } else {
            session.touch();
          }
          next();
        },
        next => {
          this.storage.storeSession(session, next);
        }
      ],
      err => {
        if (err) {
          return cb(err);
        }
        if (!session) {
          return cb(new Error('Could not get current session for this copayer'));
        }

        return cb(null, session.id);
      }
    );
  }

  logout(opts, cb) {
    // this.storage.removeSession(this.copayerId, cb);
  }

  /**
   * Creates a new wallet.
   * @param {Object} opts
   * @param {string} opts.id - The wallet id.
   * @param {string} opts.name - The wallet name.
   * @param {number} opts.m - Required copayers.
   * @param {number} opts.n - Total copayers.
   * @param {string} opts.pubKey - Public key to verify copayers joining have access to the wallet secret.
   * @param {string} opts.singleAddress[=false] - The wallet will only ever have one address.
   * @param {string} opts.coin[='btc'] - The coin for this wallet (btc, bch).
   * @param {string} opts.network[='livenet'] - The Bitcoin network for this wallet.
   * @param {string} opts.account[=0] - BIP44 account number
   * @param {string} opts.usePurpose48 - for Multisig wallet, use purpose=48
   * @param {string} opts.useNativeSegwit - for Segwit address, set addressType to P2WPKH or P2WSH
   */
  createWallet(opts, cb) {
    let pubKey;

    if (opts.coin === 'bch' && opts.n > 1) {
      const version = Utils.parseVersion(this.clientVersion);
      if (version && version.agent === 'bwc') {
        if (version.major < 8 || (version.major === 8 && version.minor < 3)) {
          return cb(
            new ClientError(
              Errors.codes.UPGRADE_NEEDED,
              'BWC clients < 8.3 are no longer supported for multisig BCH wallets.'
            )
          );
        }
      }
    }

    if (!checkRequired(opts, ['name', 'm', 'n', 'pubKey'], cb)) {
      return;
    }

    if (_.isEmpty(opts.name)) {
      return cb(new ClientError('Invalid wallet name'));
    }

    if (!Wallet.verifyCopayerLimits(opts.m, opts.n)) {
      return cb(new ClientError('Invalid combination of required copayers / total copayers'));
    }

    opts.coin = opts.coin || Defaults.COIN;
    if (!Utils.checkValueInCollection(opts.coin, Constants.COINS)) {
      return cb(new ClientError('Invalid coin'));
    }

    opts.network = opts.network || 'livenet';
    if (!Utils.checkValueInCollection(opts.network, Constants.NETWORKS)) {
      return cb(new ClientError('Invalid network'));
    }

    const derivationStrategy = Constants.DERIVATION_STRATEGIES.BIP44;
    let addressType = opts.n === 1 ? Constants.SCRIPT_TYPES.P2PKH : Constants.SCRIPT_TYPES.P2SH;

    if (opts.useNativeSegwit) {
      addressType = opts.n === 1 ? Constants.SCRIPT_TYPES.P2WPKH : Constants.SCRIPT_TYPES.P2WSH;
    }

    try {
      pubKey = new Bitcore.PublicKey.fromString(opts.pubKey);
    } catch (ex) {
      return cb(new ClientError('Invalid public key'));
    }

    if (opts.n > 1 && !ChainService.supportsMultisig(opts.coin)) {
      return cb(new ClientError('Multisig wallets are not supported for this coin'));
    }

    if (ChainService.isSingleAddress(opts.coin)) {
      opts.singleAddress = true;
    }

    let newWallet;
    async.series(
      [
        acb => {
          if (!opts.id) {
            return acb();
          }

          this.storage.fetchWallet(opts.id, (err, wallet) => {
            if (wallet) {
              return acb(Errors.WALLET_ALREADY_EXISTS);
            }
            return acb(err);
          });
        },
        acb => {
          const wallet = Wallet.create({
            id: opts.id,
            name: opts.name,
            m: opts.m,
            n: opts.n,
            coin: opts.coin,
            network: opts.network,
            pubKey: pubKey.toString(),
            singleAddress: !!opts.singleAddress,
            derivationStrategy,
            addressType,
            nativeCashAddr: opts.nativeCashAddr,
            usePurpose48: opts.n > 1 && !!opts.usePurpose48
          });
          this.storage.storeWallet(wallet, err => {
            this.logd('Wallet created', wallet.id, opts.network);
            newWallet = wallet;
            return acb(err);
          });
        }
      ],
      err => {
        return cb(err, newWallet ? newWallet.id : null);
      }
    );
  }

  /**
   * Retrieves a wallet from storage.
   * @param {Object} opts
   * @returns {Object} wallet
   */
  getWallet(opts, cb) {
    this.storage.fetchWallet(this.walletId, (err, wallet) => {
      if (err) return cb(err);
      if (!wallet) return cb(Errors.WALLET_NOT_FOUND);

      // cashAddress migration
      if (wallet.coin != 'bch' || wallet.nativeCashAddr) return cb(null, wallet);

      // only for testing
      if (opts.doNotMigrate) return cb(null, wallet);

      // remove someday...
      logger.info(`Migrating wallet ${wallet.id} to cashAddr`);
      this.storage.migrateToCashAddr(this.walletId, e => {
        if (e) return cb(e);
        wallet.nativeCashAddr = true;
        return this.storage.storeWallet(wallet, e => {
          if (e) return cb(e);
          return cb(e, wallet);
        });
      });
    });
  }

  /**
   * Retrieves a wallet from storage.
   * @param {Object} opts
   * @param {string} opts.identifier - The identifier associated with the wallet (one of: walletId, address, txid).
   * @param {string} opts.walletCheck - Check v8 wallet sync
   * @returns {Object} wallet
   */
  getWalletFromIdentifier(opts, cb) {
    if (!opts.identifier) return cb();

    const end = (err, ret) => {
      if (opts.walletCheck && !err && ret) {
        return this.syncWallet(ret, cb);
      } else {
        return cb(err, ret);
      }
    };

    let walletId;
    async.parallel(
      [
        done => {
          this.storage.fetchWallet(opts.identifier, (err, wallet) => {
            if (wallet) walletId = wallet.id;
            return done(err);
          });
        },
        done => {
          this.storage.fetchAddressByCoin(Defaults.COIN, opts.identifier, (err, address) => {
            if (address) walletId = address.walletId;
            return done(err);
          });
        },
        done => {
          // sent txs
          this.storage.fetchTxByHash(opts.identifier, (err, tx) => {
            if (tx) walletId = tx.walletId;
            return done(err);
          });
        }
      ],
      err => {
        if (err) return cb(err);
        if (walletId) {
          return this.storage.fetchWallet(walletId, end);
        }

        return cb();
      }
    );
  }

  /**
   * Retrieves wallet status.
   * @param {Object} opts
   * @param {Object} opts.includeExtendedInfo - Include PKR info & address managers for wallet & copayers
   * @param {Object} opts.includeServerMessages - Include server messages array
   * @param {Object} opts.tokenAddress - (Optional) Token contract address to pass in getBalance
   * @param {Object} opts.multisigContractAddress - (Optional) Multisig ETH contract address to pass in getBalance
   * @param {Object} opts.network - (Optional ETH MULTISIG) Multisig ETH contract address network
   * @returns {Object} status
   */
  getStatus(opts, cb) {
    opts = opts || {};

    const status: {
      wallet?: IWallet;
      serverMessage?: {
        title: string;
        body: string;
        link: string;
        id: string;
        dismissible: boolean;
        category: string;
        app: string;
      };
      serverMessages?: Array<{
        title: string;
        body: string;
        link: string;
        id: string;
        dismissible: boolean;
        category: string;
        app: string;
        priority: number;
      }>;
      balance?: string;
      pendingTxps?: ITxProposal[];
      preferences?: boolean;
    } = {};
    async.parallel(
      [
        next => {
          this.getWallet({}, (err, wallet) => {
            if (err) return next(err);

            const walletExtendedKeys = ['publicKeyRing', 'pubKey', 'addressManager'];
            const copayerExtendedKeys = ['xPubKey', 'requestPubKey', 'signature', 'addressManager', 'customData'];

            wallet.copayers = _.map(wallet.copayers, copayer => {
              if (copayer.id == this.copayerId) return copayer;
              return _.omit(copayer, 'customData');
            });
            if (!opts.includeExtendedInfo) {
              wallet = _.omit(wallet, walletExtendedKeys);
              wallet.copayers = _.map(wallet.copayers, copayer => {
                return _.omit(copayer, copayerExtendedKeys);
              });
            }
            status.wallet = wallet;

            if (opts.includeServerMessages) {
              status.serverMessages = serverMessages(wallet, this.appName, this.appVersion);
            } else {
              status.serverMessage = deprecatedServerMessage(wallet, this.appName, this.appVersion);
            }
            next();
          });
        },
        next => {
          opts.wallet = status.wallet;
          this.getBalance(opts, (err, balance) => {
            // ignore WALLET_NEED_SCAN err is includeExtendedInfo is given
            // (to allow `importWallet` to import a wallet, while scan has
            // failed)
            if (opts.includeExtendedInfo) {
              if (err && err.code != 'WALLET_NEED_SCAN') {
                return next(err);
              }
            } else if (err) {
              return next(err);
            }

            status.balance = balance;
            next();
          });
        },
        next => {
          this.getPendingTxs(opts, (err, pendingTxps) => {
            if (err) return next(err);
            status.pendingTxps = pendingTxps;
            next();
          });
        },
        next => {
          this.getPreferences({}, (err, preferences) => {
            if (err) return next(err);
            status.preferences = preferences;
            next();
          });
        }
      ],
      err => {
        if (err) return cb(err);
        return cb(null, status);
      }
    );
  }

  /*
   * Verifies a signature
   * @param text
   * @param signature
   * @param pubKeys
   */
  _verifySignature(text, signature, pubkey) {
    return Utils.verifyMessage(text, signature, pubkey);
  }

  /*
   * Verifies a request public key
   * @param requestPubKey
   * @param signature
   * @param xPubKey
   */
  _verifyRequestPubKey(requestPubKey, signature, xPubKey) {
    const pub = new Bitcore.HDPublicKey(xPubKey).deriveChild(Constants.PATHS.REQUEST_KEY_AUTH).publicKey;
    return Utils.verifyMessage(requestPubKey, signature, pub.toString());
  }

  /*
   * Verifies signature againt a collection of pubkeys
   * @param text
   * @param signature
   * @param pubKeys
   */
  _getSigningKey(text, signature, pubKeys) {
    return _.find(pubKeys, item => {
      return this._verifySignature(text, signature, item.key);
    });
  }

  /**
   * _notify
   *
   * @param {String} type
   * @param {Object} data
   * @param {Object} opts
   * @param {Boolean} opts.isGlobal - If true, the notification is not issued on behalf of any particular copayer (defaults to false)
   */
  _notify(type, data, opts, cb?: (err?: any, data?: any) => void) {
    if (_.isFunction(opts)) {
      cb = opts;
      opts = {};
    }
    opts = opts || {};

    // this.logi('Notification', type);

    cb = cb || function() {};

    const walletId = this.walletId || data.walletId;
    const copayerId = this.copayerId || data.copayerId;

    $.checkState(walletId, 'Failed state: walletId undefined at <_notify()>');

    const notification = Notification.create({
      type,
      data,
      ticker: this.notifyTicker++,
      creatorId: opts.isGlobal ? null : copayerId,
      walletId
    });

    this.storage.storeNotification(walletId, notification, () => {
      this.messageBroker.send(notification);
      return cb();
    });
  }

  _notifyTxProposalAction(type, txp, extraArgs, cb?: (err?: any, data?: any) => void) {
    if (_.isFunction(extraArgs)) {
      cb = extraArgs;
      extraArgs = {};
    }

    const data = _.assign(
      {
        txProposalId: txp.id,
        creatorId: txp.creatorId,
        amount: txp.getTotalAmount(),
        message: txp.message
      },
      extraArgs
    );
    this._notify(type, data, {}, cb);
  }

  _addCopayerToWallet(wallet, opts, cb) {
    const copayer = Copayer.create({
      coin: wallet.coin,
      name: opts.name,
      copayerIndex: wallet.copayers.length,
      xPubKey: opts.xPubKey,
      requestPubKey: opts.requestPubKey,
      signature: opts.copayerSignature,
      customData: opts.customData,
      derivationStrategy: wallet.derivationStrategy
    });

    this.storage.fetchCopayerLookup(copayer.id, (err, res) => {
      if (err) return cb(err);
      if (res) return cb(Errors.COPAYER_REGISTERED);

      if (opts.dryRun)
        return cb(null, {
          copayerId: null,
          wallet
        });

      wallet.addCopayer(copayer);
      this.storage.storeWalletAndUpdateCopayersLookup(wallet, err => {
        if (err) return cb(err);

        async.series(
          [
            next => {
              this._notify(
                'NewCopayer',
                {
                  walletId: opts.walletId,
                  copayerId: copayer.id,
                  copayerName: copayer.name
                },
                {},
                next
              );
            },
            next => {
              if (wallet.isComplete() && wallet.isShared()) {
                this._notify(
                  'WalletComplete',
                  {
                    walletId: opts.walletId
                  },
                  {
                    isGlobal: true
                  },
                  next
                );
              } else {
                next();
              }
            }
          ],
          () => {
            return cb(null, {
              copayerId: copayer.id,
              wallet
            });
          }
        );
      });
    });
  }

  _addKeyToCopayer(wallet, copayer, opts, cb) {
    wallet.addCopayerRequestKey(copayer.copayerId, opts.requestPubKey, opts.signature, opts.restrictions, opts.name);
    this.storage.storeWalletAndUpdateCopayersLookup(wallet, err => {
      if (err) return cb(err);

      return cb(null, {
        copayerId: copayer.id,
        wallet
      });
    });
  }

  /**
   * Adds access to a given copayer
   *
   * @param {Object} opts
   * @param {string} opts.copayerId - The copayer id
   * @param {string} opts.requestPubKey - Public Key used to check requests from this copayer.
   * @param {string} opts.copayerSignature - S(requestPubKey). Used by other copayers to verify the that the copayer is himself (signed with REQUEST_KEY_AUTH)
   * @param {string} opts.restrictions
   *    - cannotProposeTXs
   *    - cannotXXX TODO
   * @param {string} opts.name  (name for the new access)
   */
  addAccess(opts, cb) {
    if (!checkRequired(opts, ['copayerId', 'requestPubKey', 'signature'], cb)) return;

    this.storage.fetchCopayerLookup(opts.copayerId, (err, copayer) => {
      if (err) return cb(err);
      if (!copayer) return cb(Errors.NOT_AUTHORIZED);
      this.storage.fetchWallet(copayer.walletId, (err, wallet) => {
        if (err) return cb(err);
        if (!wallet) return cb(Errors.NOT_AUTHORIZED);

        const xPubKey = wallet.copayers.find(c => c.id === opts.copayerId).xPubKey;

        if (!this._verifyRequestPubKey(opts.requestPubKey, opts.signature, xPubKey)) {
          return cb(Errors.NOT_AUTHORIZED);
        }

        if (copayer.requestPubKeys.length > Defaults.MAX_KEYS) return cb(Errors.TOO_MANY_KEYS);

        this._addKeyToCopayer(wallet, copayer, opts, cb);
      });
    });
  }

  _setClientVersion(version) {
    delete this.parsedClientVersion;
    this.clientVersion = version;
  }

  _setAppVersion(userAgent) {
    const parsed = Utils.parseAppVersion(userAgent);
    if (!parsed) {
      this.appName = this.appVersion = null;
    } else {
      this.appName = parsed.app;
      this.appVersion = parsed;
    }
  }

  _parseClientVersion() {
    if (_.isUndefined(this.parsedClientVersion)) {
      this.parsedClientVersion = Utils.parseVersion(this.clientVersion);
    }
    return this.parsedClientVersion;
  }

  _clientSupportsPayProRefund() {
    const version = this._parseClientVersion();
    if (!version) return false;
    if (version.agent != 'bwc') return true;
    if (version.major < 1 || (version.major == 1 && version.minor < 2)) return false;
    return true;
  }

  static _getCopayerHash(name, xPubKey, requestPubKey) {
    return [name, xPubKey, requestPubKey].join('|');
  }

  /**
   * Joins a wallet in creation.
   * @param {Object} opts
   * @param {string} opts.walletId - The wallet id.
   * @param {string} opts.coin[='btc'] - The expected coin for this wallet (btc, bch).
   * @param {string} opts.name - The copayer name.
   * @param {string} opts.xPubKey - Extended Public Key for this copayer.
   * @param {string} opts.requestPubKey - Public Key used to check requests from this copayer.
   * @param {string} opts.copayerSignature - S(name|xPubKey|requestPubKey). Used by other copayers to verify that the copayer joining knows the wallet secret.
   * @param {string} opts.customData - (optional) Custom data for this copayer.
   * @param {string} opts.dryRun[=false] - (optional) Simulate the action but do not change server state.
   */
  joinWallet(opts, cb) {
    if (!checkRequired(opts, ['walletId', 'name', 'xPubKey', 'requestPubKey', 'copayerSignature'], cb)) return;

    if (_.isEmpty(opts.name)) return cb(new ClientError('Invalid copayer name'));

    opts.coin = opts.coin || Defaults.COIN;
    if (!Utils.checkValueInCollection(opts.coin, Constants.COINS)) return cb(new ClientError('Invalid coin'));

    let xPubKey;
    try {
      xPubKey = Bitcore.HDPublicKey(opts.xPubKey);
    } catch (ex) {
      return cb(new ClientError('Invalid extended public key'));
    }
    if (_.isUndefined(xPubKey.network)) {
      return cb(new ClientError('Invalid extended public key'));
    }

    this.walletId = opts.walletId;
    this._runLocked(cb, cb => {
      this.storage.fetchWallet(opts.walletId, (err, wallet) => {
        if (err) return cb(err);
        if (!wallet) return cb(Errors.WALLET_NOT_FOUND);

        if (opts.coin === 'bch' && wallet.n > 1) {
          const version = Utils.parseVersion(this.clientVersion);
          if (version && version.agent === 'bwc') {
            if (version.major < 8 || (version.major === 8 && version.minor < 3)) {
              return cb(
                new ClientError(
                  Errors.codes.UPGRADE_NEEDED,
                  'BWC clients < 8.3 are no longer supported for multisig BCH wallets.'
                )
              );
            }
          }
        }

        if (wallet.n > 1 && wallet.usePurpose48) {
          const version = Utils.parseVersion(this.clientVersion);
          if (version && version.agent === 'bwc') {
            if (version.major < 8 || (version.major === 8 && version.minor < 4)) {
              return cb(
                new ClientError(Errors.codes.UPGRADE_NEEDED, 'Please upgrade your client to join this multisig wallet')
              );
            }
          }
        }

        if (wallet.n > 1 && wallet.addressType === 'P2WSH') {
          const version = Utils.parseVersion(this.clientVersion);
          if (version && version.agent === 'bwc') {
            if (version.major < 8 || (version.major === 8 && version.minor < 17)) {
              return cb(
                new ClientError(Errors.codes.UPGRADE_NEEDED, 'Please upgrade your client to join this multisig wallet')
              );
            }
          }
        }

        if (opts.coin != wallet.coin) {
          return cb(new ClientError('The wallet you are trying to join was created for a different coin'));
        }

        if (wallet.network != xPubKey.network.name) {
          return cb(new ClientError('The wallet you are trying to join was created for a different network'));
        }

        // New client trying to join legacy wallet
        if (wallet.derivationStrategy == Constants.DERIVATION_STRATEGIES.BIP45) {
          return cb(
            new ClientError('The wallet you are trying to join was created with an older version of the client app.')
          );
        }

        const hash = WalletService._getCopayerHash(opts.name, opts.xPubKey, opts.requestPubKey);
        if (!this._verifySignature(hash, opts.copayerSignature, wallet.pubKey)) {
          return cb(new ClientError());
        }

        if (
          _.find(wallet.copayers, {
            xPubKey: opts.xPubKey
          })
        )
          return cb(Errors.COPAYER_IN_WALLET);

        if (wallet.copayers.length == wallet.n) return cb(Errors.WALLET_FULL);

        this._addCopayerToWallet(wallet, opts, cb);
      });
    });
  }

  /**
   * Save copayer preferences for the current wallet/copayer pair.
   * @param {Object} opts
   * @param {string} opts.email - Email address for notifications.
   * @param {string} opts.language - Language used for notifications.
   * @param {string} opts.unit - Bitcoin unit used to format amounts in notifications.
   * @param {string} opts.tokenAddresses - Linked token addresses
   * @param {string} opts.multisigEthInfo - Linked multisig eth wallet info
   *
   */
  savePreferences(opts, cb) {
    opts = opts || {};

    const preferences = [
      {
        name: 'email',
        isValid(value) {
          return EmailValidator.validate(value);
        }
      },
      {
        name: 'language',
        isValid(value) {
          return _.isString(value) && value.length == 2;
        }
      },
      {
        name: 'unit',
        isValid(value) {
          return _.isString(value) && _.includes(['btc', 'bit'], value.toLowerCase());
        }
      },
      {
        name: 'tokenAddresses',
        isValid(value) {
          return _.isArray(value) && value.every(x => Validation.validateAddress('eth', 'mainnet', x));
        }
      },
      {
        name: 'multisigEthInfo',
        isValid(value) {
          return (
            _.isArray(value) &&
            value.every(x => Validation.validateAddress('eth', 'mainnet', x.multisigContractAddress))
          );
        }
      }
    ];

    opts = _.pick(opts, _.map(preferences, 'name'));
    try {
      _.each(preferences, preference => {
        const value = opts[preference.name];
        if (!value) return;
        if (!preference.isValid(value)) {
          throw new Error('Invalid ' + preference.name);
        }
      });
    } catch (ex) {
      return cb(new ClientError(ex));
    }

    this.getWallet({}, (err, wallet) => {
      if (err) return cb(err);

      if (wallet.coin != 'eth') {
        opts.tokenAddresses = null;
        opts.multisigEthInfo = null;
      }

      this._runLocked(cb, cb => {
        this.storage.fetchPreferences(this.walletId, this.copayerId, (err, oldPref) => {
          if (err) return cb(err);

          const newPref = Preferences.create({
            walletId: this.walletId,
            copayerId: this.copayerId
          });
          const preferences = Preferences.fromObj(_.defaults(newPref, opts, oldPref));

          // merge tokenAddresses
          if (opts.tokenAddresses) {
            oldPref = oldPref || {};
            oldPref.tokenAddresses = oldPref.tokenAddresses || [];
            preferences.tokenAddresses = _.uniq(oldPref.tokenAddresses.concat(opts.tokenAddresses));
          }

          // merge multisigEthInfo
          if (opts.multisigEthInfo) {
            oldPref = oldPref || {};
            oldPref.multisigEthInfo = oldPref.multisigEthInfo || [];

            preferences.multisigEthInfo = _.uniq(
              oldPref.multisigEthInfo.concat(opts.multisigEthInfo).reduce((x, y) => {
                let exists = false;
                x.forEach(e => {
                  // add new token addresses linked to the multisig wallet
                  if (e.multisigContractAddress === y.multisigContractAddress) {
                    e.tokenAddresses = e.tokenAddresses || [];
                    y.tokenAddresses = _.uniq(e.tokenAddresses.concat(y.tokenAddresses));
                    e = Object.assign(e, y);
                    exists = true;
                  }
                });
                return exists ? x : [...x, y];
              }, [])
            );
          }

          this.storage.storePreferences(preferences, err => {
            return cb(err);
          });
        });
      });
    });
  }

  /**
   * Retrieves a preferences for the current wallet/copayer pair.
   * @param {Object} opts
   * @returns {Object} preferences
   */
  getPreferences(opts, cb) {
    this.storage.fetchPreferences(this.walletId, this.copayerId, (err, preferences) => {
      if (err) return cb(err);
      return cb(null, preferences || {});
    });
  }

  _canCreateAddress(ignoreMaxGap, cb) {
    if (ignoreMaxGap) return cb(null, true);

    this.storage.fetchAddresses(this.walletId, (err, addresses: IAddress[]) => {
      if (err) return cb(err);
      const latestAddresses = addresses.filter(x => !x.isChange).slice(-Defaults.MAX_MAIN_ADDRESS_GAP) as IAddress[];
      if (
        latestAddresses.length < Defaults.MAX_MAIN_ADDRESS_GAP ||
        _.some(latestAddresses, {
          hasActivity: true
        })
      )
        return cb(null, true);

      const bc = this._getBlockchainExplorer(latestAddresses[0].coin, latestAddresses[0].network);
      if (!bc) return cb(new Error('Could not get blockchain explorer instance'));
      let activityFound = false;
      let i = latestAddresses.length;
      async.whilst(
        () => {
          return i > 0 && !activityFound;
        },
        next => {
          bc.getAddressActivity(latestAddresses[--i].address, (err, res) => {
            if (err) return next(err);
            activityFound = !!res;
            return next();
          });
        },
        err => {
          if (err) return cb(err);
          if (!activityFound) return cb(null, false);

          const address = latestAddresses[i];
          address.hasActivity = true;
          this.storage.storeAddress(address, err => {
            return cb(err, true);
          });
        }
      );
    });
  }

  _store(wallet, address, cb, checkSync = false) {
    let stoAddress = _.clone(address);
    ChainService.addressToStorageTransform(wallet.coin, wallet.network, stoAddress);
    this.storage.storeAddressAndWallet(wallet, stoAddress, (err, isDuplicate) => {
      if (err) return cb(err);
      this.syncWallet(
        wallet,
        err2 => {
          if (err2) {
            this.logw('Error syncing v8 addresses: ', err2);
          }
          return cb(null, isDuplicate);
        },
        !checkSync
      );
    });
  }

  /**
   * Creates a new address.
   * @param {Object} opts
   * @param {Boolean} [opts.ignoreMaxGap=false] - Ignore constraint of maximum number of consecutive addresses without activity
   * @param {Boolean} opts.noCashAddr (do not use cashaddr, only for backwards compat)
   * @returns {Address} address
   */
  createAddress(opts, cb) {
    opts = opts || {};

    const createNewAddress = (wallet, cb) => {
      let address;
      try {
        address = wallet.createAddress(false);
      } catch (e) {
        this.logw('Error creating address', e);
        return cb('Bad xPub');
      }

      this._store(
        wallet,
        address,
        (err, duplicate) => {
          if (err) return cb(err);
          if (duplicate) return cb(null, address);
          if (wallet.coin == 'bch' && opts.noCashAddr) {
            address = _.cloneDeep(address);
            address.address = BCHAddressTranslator.translate(address.address, 'copay');
          }

          this._notify(
            'NewAddress',
            {
              address: address.address
            },
            () => {
              return cb(null, address);
            }
          );
        },
        true
      );
    };

    const getFirstAddress = (wallet, cb) => {
      this.storage.fetchAddresses(this.walletId, (err, addresses) => {
        if (err) return cb(err);
        if (!_.isEmpty(addresses)) {
          let x = _.head(addresses);
          ChainService.addressFromStorageTransform(wallet.coin, wallet.network, x);
          return cb(null, x);
        }
        return createNewAddress(wallet, cb);
      });
    };

    this.getWallet({ doNotMigrate: opts.doNotMigrate }, (err, wallet) => {
      if (err) return cb(err);

      if (ChainService.isSingleAddress(wallet.coin)) {
        opts.ignoreMaxGap = true;
        opts.singleAddress = true;
      }

      this._canCreateAddress(opts.ignoreMaxGap || opts.singleAddress || wallet.singleAddress, (err, canCreate) => {
        if (err) return cb(err);
        if (!canCreate) return cb(Errors.MAIN_ADDRESS_GAP_REACHED);

        this._runLocked(
          cb,
          cb => {
            this.getWallet({ doNotMigrate: opts.doNotMigrate }, (err, wallet) => {
              if (err) return cb(err);
              if (!wallet.isComplete()) return cb(Errors.WALLET_NOT_COMPLETE);
              if (wallet.scanStatus == 'error') return cb(Errors.WALLET_NEED_SCAN);

              const createFn = opts.singleAddress || wallet.singleAddress ? getFirstAddress : createNewAddress;
              return createFn(wallet, (err, address) => {
                if (err) {
                  return cb(err);
                }
                return cb(err, address);
              });
            });
          },
          10 * 1000
        );
      });
    });
  }

  /**
   * Get all addresses.
   * @param {Object} opts
   * @param {Numeric} opts.limit (optional) - Limit the resultset. Return all addresses by default.
   * @param {Boolean} [opts.reverse=false] (optional) - Reverse the order of returned addresses.
   * @returns {Address[]}
   */
  getMainAddresses(opts, cb) {
    opts = opts || {};
    this.storage.fetchAddresses(this.walletId, (err, addresses) => {
      if (err) return cb(err);
      let onlyMain = _.reject(addresses, {
        isChange: true
      });
      if (opts.reverse) onlyMain.reverse();
      if (opts.limit > 0) onlyMain = _.take(onlyMain, opts.limit);

      this.getWallet({}, (err, wallet) => {
        _.each(onlyMain, x => {
          ChainService.addressFromStorageTransform(wallet.coin, wallet.network, x);
        });
        return cb(null, onlyMain);
      });
    });
  }

  /**
   * Verifies that a given message was actually sent by an authorized copayer.
   * @param {Object} opts
   * @param {string} opts.message - The message to verify.
   * @param {string} opts.signature - The signature of message to verify.
   * @returns {truthy} The result of the verification.
   */
  verifyMessageSignature(opts, cb) {
    if (!checkRequired(opts, ['message', 'signature'], cb)) return;

    this.getWallet({}, (err, wallet) => {
      if (err) return cb(err);

      const copayer = wallet.getCopayer(this.copayerId);

      const isValid = !!this._getSigningKey(opts.message, opts.signature, copayer.requestPubKeys);
      return cb(null, isValid);
    });
  }

  _getBlockchainExplorer(coin, network): ReturnType<typeof BlockChainExplorer> {
    let opts: Partial<{
      provider: string;
      coin: string;
      network: string;
      userAgent: string;
    }> = {};

    let provider;

    if (this.blockchainExplorer) return this.blockchainExplorer;
    if (this.blockchainExplorerOpts) {
      if (this.blockchainExplorerOpts[coin] && this.blockchainExplorerOpts[coin][network]) {
        opts = this.blockchainExplorerOpts[coin][network];
        provider = opts.provider;
      } else if (this.blockchainExplorerOpts[network]) {
        opts = this.blockchainExplorerOpts[network];
      }
    }
    opts.provider = provider;
    opts.coin = coin;
    opts.network = network;
    opts.userAgent = WalletService.getServiceVersion();
    let bc;
    try {
      bc = BlockChainExplorer(opts);
    } catch (ex) {
      this.logw('Could not instantiate blockchain explorer', ex);
    }
    return bc;
  }

  getUtxosForCurrentWallet(opts, cb) {
    opts = opts || {};

    const utxoKey = utxo => {
      return utxo.txid + '|' + utxo.vout;
    };

    let coin, allAddresses, allUtxos, utxoIndex, addressStrs, bc, wallet;
    async.series(
      [
        next => {
          this.getWallet({}, (err, w) => {
            if (err) return next(err);

            wallet = w;

            if (wallet.scanStatus == 'error') return cb(Errors.WALLET_NEED_SCAN);

            coin = wallet.coin;

            bc = this._getBlockchainExplorer(coin, wallet.network);
            if (!bc) return cb(new Error('Could not get blockchain explorer instance'));
            return next();
          });
        },
        next => {
          if (_.isArray(opts.addresses)) {
            allAddresses = opts.addresses;
            return next();
          }

          // even with Grouping we need address for pubkeys and path (see last step)
          this.storage.fetchAddresses(this.walletId, (err, addresses) => {
            _.each(addresses, x => {
              ChainService.addressFromStorageTransform(wallet.coin, wallet.network, x);
            });
            allAddresses = addresses;
            if (allAddresses.length == 0) return cb(null, []);

            return next();
          });
        },
        next => {
          addressStrs = _.map(allAddresses, 'address');
          return next();
        },
        next => {
          if (!wallet.isComplete()) return next();

          this._getBlockchainHeight(wallet.coin, wallet.network, (err, height, hash) => {
            if (err) return next(err);

            const dustThreshold = Bitcore_[wallet.coin].Transaction.DUST_AMOUNT;
            bc.getUtxos(wallet, height, (err, utxos) => {
              if (err) return next(err);
              if (utxos.length == 0) return cb(null, []);

              // filter out DUST
              allUtxos = _.filter(utxos, x => {
                return x.satoshis >= dustThreshold;
              });

              utxoIndex = _.keyBy(allUtxos, utxoKey);
              return next();
            });
          });
        },
        next => {
          this.getPendingTxs({}, (err, txps) => {
            if (err) return next(err);

            const lockedInputs = _.map(_.flatten(_.map(txps, 'inputs')), utxoKey);
            _.each(lockedInputs, input => {
              if (utxoIndex[input]) {
                utxoIndex[input].locked = true;
              }
            });
            logger.debug(`Got  ${lockedInputs.length} locked utxos`);
            return next();
          });
        },
        next => {
          const now = Math.floor(Date.now() / 1000);
          // Fetch latest broadcasted txs and remove any spent inputs from the
          // list of UTXOs returned by the block explorer. This counteracts any out-of-sync
          // effects between broadcasting a tx and getting the list of UTXOs.
          // This is especially true in the case of having multiple instances of the block explorer.
          this.storage.fetchBroadcastedTxs(
            this.walletId,
            {
              minTs: now - 24 * 3600,
              limit: 100
            },
            (err, txs) => {
              if (err) return next(err);
              const spentInputs = _.map(_.flatten(_.map(txs, 'inputs')), utxoKey);
              _.each(spentInputs, input => {
                if (utxoIndex[input]) {
                  utxoIndex[input].spent = true;
                }
              });
              allUtxos = _.reject(allUtxos, {
                spent: true
              });
              logger.debug(`Got ${allUtxos.length} usable UTXOs`);
              return next();
            }
          );
        },
        next => {
          // Needed for the clients to sign UTXOs
          const addressToPath = _.keyBy(allAddresses, 'address');
          _.each(allUtxos, utxo => {
            if (!addressToPath[utxo.address]) {
              if (!opts.addresses) this.logw('Ignored UTXO!: ' + utxo.address);
              return;
            }
            utxo.path = addressToPath[utxo.address].path;
            utxo.publicKeys = addressToPath[utxo.address].publicKeys;
          });
          return next();
        }
      ],
      (err: any) => {
        // TODO`
        if (err && err.statusCode == 404) {
          return this.registerWalletV8(wallet, cb);
        }
        return cb(err, allUtxos);
      }
    );
  }

  /**
   * Returns list of UTXOs
   * @param {Object} opts
   * @param {Array} [opts.addresses] - List of addresses. options. only one address is supported
   * @returns {Array} utxos - List of UTXOs.
   */
  getUtxos(opts, cb) {
    opts = opts || {};

    if (opts.coin) {
      return cb(new ClientError('coins option no longer supported'));
    }

    if (opts.addresses) {
      if (opts.addresses.length > 1) return cb(new ClientError('Addresses option only support 1 address'));

      this.getWallet({}, (err, wallet) => {
        if (err) return cb(err);

        const bc = this._getBlockchainExplorer(wallet.coin, wallet.network);
        if (!bc) {
          return cb(new Error('Could not get blockchain explorer instance'));
        }

        const address = opts.addresses[0];
        const A = Bitcore_[wallet.coin].Address;
        let addrObj: { network?: { name?: string } } = {};
        try {
          addrObj = new A(address);
        } catch (ex) {
          return cb(null, []);
        }
        if (addrObj.network.name != wallet.network) {
          return cb(null, []);
        }

        this._getBlockchainHeight(wallet.coin, wallet.network, (err, height, hash) => {
          if (err) return cb(err);
          bc.getAddressUtxos(address, height, (err, utxos) => {
            if (err) return cb(err);
            return cb(null, utxos);
          });
        });
      });
    } else {
      this.getUtxosForCurrentWallet({}, cb);
    }
  }

  /**
   * Returns list of Coins for TX
   * @param {Object} opts
   * @param {string} opts.coin - The coin of the transaction.
   * @param {string} opts.network - the network of the transaction.
   * @param {string} opts.txId - the transaction id.
   * @returns {Obejct} coins - Inputs and Outputs of the transaction.
   */
  getCoinsForTx(opts, cb) {
    this.getWallet({}, (err, wallet) => {
      if (!ChainService.isUTXOCoin(wallet.coin)) {
        // this prevents old BWC clients to break
        return cb(null, {
          inputs: [],
          outputs: []
        });
      }
      const bc = this._getBlockchainExplorer(wallet.coin, wallet.network);
      if (!bc) {
        return cb(new Error('Could not get blockchain explorer instance'));
      }

      bc.getCoinsForTx(opts.txId, (err, coins) => {
        if (err) return cb(err);
        return cb(null, coins);
      });
    });
  }

  /**
   * Get wallet balance.
   * @param {Object} opts
   * @returns {Object} balance - Total amount & locked amount.
   */

  getBalance(opts, cb) {
    opts = opts || {};

    if (opts.coin) {
      return cb(new ClientError('coin is not longer supported in getBalance'));
    }
    let wallet = opts.wallet;

    const setWallet = cb1 => {
      if (wallet) return cb1();
      this.getWallet({}, (err, ret) => {
        if (err) return cb(err);
        wallet = ret;
        return cb1(null, wallet);
      });
    };

    setWallet(() => {
      if (!wallet.isComplete()) {
        const emptyBalance = {
          totalAmount: 0,
          lockedAmount: 0,
          totalConfirmedAmount: 0,
          lockedConfirmedAmount: 0,
          availableAmount: 0,
          availableConfirmedAmount: 0
        };
        return cb(null, emptyBalance);
      }

      this.syncWallet(wallet, err => {
        if (err) return cb(err);
        return ChainService.getWalletBalance(this, wallet, opts, cb);
      });
    });
  }

  /**
   * Return info needed to send all funds in the wallet
   * @param {Object} opts
   * @param {number} opts.feeLevel[='normal'] - Optional. Specify the fee level for this TX ('priority', 'normal', 'economy', 'superEconomy') as defined in Defaults.FEE_LEVELS.
   * @param {number} opts.feePerKb - Optional. Specify the fee per KB for this TX (in satoshi).
   * @param {string} opts.excludeUnconfirmedUtxos[=false] - Optional. Do not use UTXOs of unconfirmed transactions as inputs
   * @param {string} opts.returnInputs[=false] - Optional. Return the list of UTXOs that would be included in the tx.
   * @param {string} opts.usePayPro[=false] - Optional. Use fee estimation for paypro
   * @param {string} opts.from - Optional. Specify the sender ETH address.
   * @returns {Object} sendMaxInfo
   */
  getSendMaxInfo(opts, cb) {
    opts = opts || {};

    this.getWallet({}, (err, wallet) => {
      if (err) return cb(err);

      const feeArgs = boolToNum(!!opts.feeLevel) + boolToNum(_.isNumber(opts.feePerKb));
      if (feeArgs > 1) return cb(new ClientError('Only one of feeLevel/feePerKb can be specified'));

      if (feeArgs == 0) {
        opts.feeLevel = 'normal';
      }

      const feeLevels = Defaults.FEE_LEVELS[wallet.coin];
      if (opts.feeLevel) {
        if (
          !_.some(feeLevels, {
            name: opts.feeLevel
          })
        )
          return cb(new ClientError('Invalid fee level. Valid values are ' + _.map(feeLevels, 'name').join(', ')));
      }

      if (_.isNumber(opts.feePerKb)) {
        if (opts.feePerKb < Defaults.MIN_FEE_PER_KB || opts.feePerKb > Defaults.MAX_FEE_PER_KB[wallet.coin])
          return cb(new ClientError('Invalid fee per KB'));
      }

      return ChainService.getWalletSendMaxInfo(this, wallet, opts, cb);
    });
  }

  _sampleFeeLevels(coin, network, points, cb) {
    const bc = this._getBlockchainExplorer(coin, network);
    if (!bc) return cb(new Error('Could not get blockchain explorer instance'));
    bc.estimateFee(points, (err, result) => {
      if (err) {
        this.logw('Error estimating fee', err);
        return cb(err);
      }

      const failed = [];
      const levels = _.fromPairs(
        _.map(points, p => {
          const feePerKb = _.isObject(result) && result[p] && _.isNumber(result[p]) ? +result[p] : -1;
          if (feePerKb < 0) failed.push(p);

          // NOTE: ONLY BTC/BCH expect feePerKb to be Bitcoin amounts
          // others... expect wei.

          return ChainService.convertFeePerKb(coin, p, feePerKb);
        })
      );

      if (failed.length) {
        const logger = network == 'livenet' ? this.logw : this.logi;
        logger('Could not compute fee estimation in ' + network + ': ' + failed.join(', ') + ' blocks.');
      }

      return cb(null, levels, failed.length);
    });
  }

  /**
   * Returns fee levels for the current state of the network.
   * @param {Object} opts
   * @param {string} [opts.coin = 'btc'] - The coin to estimate fee levels from.
   * @param {string} [opts.network = 'livenet'] - The Bitcoin network to estimate fee levels from.
   * @returns {Object} feeLevels - A list of fee levels & associated amount per kB in satoshi.
   */
  getFeeLevels(opts, cb) {
    opts = opts || {};

    opts.coin = opts.coin || Defaults.COIN;
    if (!Utils.checkValueInCollection(opts.coin, Constants.COINS)) return cb(new ClientError('Invalid coin'));

    opts.network = opts.network || 'livenet';
    if (!Utils.checkValueInCollection(opts.network, Constants.NETWORKS)) return cb(new ClientError('Invalid network'));

    const cacheKey = 'feeLevel:' + opts.coin + ':' + opts.network;

    this.storage.checkAndUseGlobalCache(cacheKey, Defaults.FEE_LEVEL_CACHE_DURATION, (err, values, oldvalues) => {
      if (err) return cb(err);
      if (values) return cb(null, values, true);

      const feeLevels = Defaults.FEE_LEVELS[opts.coin];
      const samplePoints = () => {
        const definedPoints = _.uniq(_.map(feeLevels, 'nbBlocks'));
        return _.uniq(
          _.flatten(
            _.map(definedPoints, p => {
              return _.range(p, p + Defaults.FEE_LEVELS_FALLBACK + 1);
            })
          )
        );
      };

      const getFeeLevel = (feeSamples, level, n, fallback) => {
        let result;

        if (feeSamples[n] >= 0) {
          result = {
            nbBlocks: n,
            feePerKb: feeSamples[n]
          };
        } else {
          if (fallback > 0) {
            result = getFeeLevel(feeSamples, level, n + 1, fallback - 1);
          } else {
            result = {
              feePerKb: level.defaultValue,
              nbBlocks: null
            };
          }
        }
        return result;
      };

      this._sampleFeeLevels(opts.coin, opts.network, samplePoints(), (err, feeSamples, failed) => {
        if (err) {
          if (oldvalues) {
            this.logw('##  There was an error estimating fees... using old cached values');
            return cb(null, oldvalues, true);
          }
        }

        const values = _.map(feeLevels, level => {
          const result: {
            feePerKb?: number;
            nbBlocks?: number;
            level: string;
          } = {
            level: level.name
          };
          if (err) {
            result.feePerKb = level.defaultValue;
            result.nbBlocks = null;
          } else {
            const feeLevel = getFeeLevel(feeSamples, level, level.nbBlocks, Defaults.FEE_LEVELS_FALLBACK);
            result.feePerKb = +(feeLevel.feePerKb * (level.multiplier || 1)).toFixed(0);
            result.nbBlocks = feeLevel.nbBlocks;
          }
          return result;
        });

        // Ensure monotonically decreasing values
        for (let i = 1; i < values.length; i++) {
          values[i].feePerKb = Math.min(values[i].feePerKb, values[i - 1].feePerKb);
        }

        if (failed > 0) {
          this.logw('Not caching default values. Failed:' + failed);
          return cb(null, values);
        }

        this.storage.storeGlobalCache(cacheKey, values, err => {
          if (err) {
            this.logw('Could not store fee level cache');
          }
          return cb(null, values);
        });
      });
    });
  }

  _canCreateTx(cb) {
    this.storage.fetchLastTxs(this.walletId, this.copayerId, 5 + Defaults.BACKOFF_OFFSET, (err, txs) => {
      if (err) return cb(err);

      if (!txs.length) return cb(null, true);

      const lastRejections = _.takeWhile(txs, {
        status: 'rejected'
      });

      const exceededRejections = lastRejections.length - Defaults.BACKOFF_OFFSET;
      if (exceededRejections <= 0) return cb(null, true);

      const lastTxTs = txs[0].createdOn;
      const now = Math.floor(Date.now() / 1000);
      const timeSinceLastRejection = now - lastTxTs;
      const backoffTime = Defaults.BACKOFF_TIME;

      if (timeSinceLastRejection <= backoffTime)
        this.logd('Not allowing to create TX: timeSinceLastRejection/backoffTime', timeSinceLastRejection, backoffTime);

      return cb(null, timeSinceLastRejection > backoffTime);
    });
  }

  _validateOutputs(opts, wallet, cb) {
    if (_.isEmpty(opts.outputs)) return new ClientError('No outputs were specified');

    for (let i = 0; i < opts.outputs.length; i++) {
      const output = opts.outputs[i];
      output.valid = false;

      try {
        ChainService.validateAddress(wallet, output.toAddress, opts);
      } catch (addrErr) {
        return addrErr;
      }

      if (!checkRequired(output, ['toAddress', 'amount'])) {
        return new ClientError('Argument missing in output #' + (i + 1) + '.');
      }

      if (!ChainService.checkValidTxAmount(wallet.coin, output)) {
        return new ClientError('Invalid amount');
      }

      const error = ChainService.checkDust(wallet.coin, output, opts);
      if (error) return error;
      output.valid = true;
    }
    return null;
  }

  _validateAndSanitizeTxOpts(wallet, opts, cb) {
    async.series(
      [
        next => {
          const feeArgs =
            boolToNum(!!opts.feeLevel) + boolToNum(_.isNumber(opts.feePerKb)) + boolToNum(_.isNumber(opts.fee));
          if (feeArgs > 1) return next(new ClientError('Only one of feeLevel/feePerKb/fee can be specified'));

          if (feeArgs == 0) {
            opts.feeLevel = 'normal';
          }

          const feeLevels = Defaults.FEE_LEVELS[wallet.coin];
          if (opts.feeLevel) {
            if (
              !_.some(feeLevels, {
                name: opts.feeLevel
              })
            )
              return next(
                new ClientError('Invalid fee level. Valid values are ' + _.map(feeLevels, 'name').join(', '))
              );
          }

          const error = ChainService.checkUtxos(wallet.coin, opts);
          if (error) {
            return next(new ClientError('fee can only be set when inputs are specified'));
          }
          next();
        },
        next => {
          if (wallet.singleAddress && opts.changeAddress)
            return next(new ClientError('Cannot specify change address on single-address wallet'));
          next();
        },

        next => {
          if (!opts.sendMax) return next();
          if (!_.isArray(opts.outputs) || opts.outputs.length > 1) {
            return next(new ClientError('Only one output allowed when sendMax is specified'));
          }
          if (_.isNumber(opts.outputs[0].amount))
            return next(new ClientError('Amount is not allowed when sendMax is specified'));
          if (_.isNumber(opts.fee))
            return next(
              new ClientError('Fee is not allowed when sendMax is specified (use feeLevel/feePerKb instead)')
            );

          this.getSendMaxInfo(
            {
              feePerKb: opts.feePerKb,
              excludeUnconfirmedUtxos: !!opts.excludeUnconfirmedUtxos,
              returnInputs: true
            },
            (err, info) => {
              if (err) return next(err);
              opts.outputs[0].amount = info.amount;
              opts.inputs = info.inputs;
              return next();
            }
          );
        },
        next => {
          if (opts.validateOutputs === false) return next();
          const validationError = this._validateOutputs(opts, wallet, next);
          if (validationError) {
            return next(validationError);
          }
          next();
        },
        next => {
          // check outputs are on 'copay' format for BCH
          if (wallet.coin != 'bch') return next();
          if (!opts.noCashAddr) return next();

          // TODO remove one cashaddr is used internally (noCashAddr flag)?
          opts.origAddrOutputs = _.map(opts.outputs, x => {
            const ret: {
              toAddress?: string;
              amount?: number;
              message?: string;
            } = {
              toAddress: x.toAddress,
              amount: x.amount
            };
            if (x.message) ret.message = x.message;

            return ret;
          });
          opts.returnOrigAddrOutputs = false;
          _.each(opts.outputs, x => {
            if (!x.toAddress) return;

            let newAddr;
            try {
              newAddr = Bitcore_['bch'].Address(x.toAddress).toLegacyAddress();
            } catch (e) {
              return next(e);
            }
            if (x.txAddress != newAddr) {
              x.toAddress = newAddr;
              opts.returnOrigAddrOutputs = true;
            }
          });
          next();
        }
      ],
      cb
    );
  }

  _getFeePerKb(wallet, opts, cb) {
    if (_.isNumber(opts.feePerKb)) return cb(null, opts.feePerKb);
    this.getFeeLevels(
      {
        coin: wallet.coin,
        network: wallet.network
      },
      (err, levels) => {
        if (err) return cb(err);
        const level = levels.find(l => l.level === opts.feeLevel);
        if (!level) {
          const msg = 'Could not compute fee for "' + opts.feeLevel + '" level';
          this.logw(msg);
          return cb(new ClientError(msg));
        }
        return cb(null, level.feePerKb);
      }
    );
  }

  _getTransactionCount(wallet, address, cb) {
    const bc = this._getBlockchainExplorer(wallet.coin, wallet.network);
    if (!bc) return cb(new Error('Could not get blockchain explorer instance'));
    bc.getTransactionCount(address, (err, nonce) => {
      if (err) {
        this.logw('Error estimating nonce', err);
        return cb(err);
      }
      return cb(null, nonce);
    });
  }

  estimateGas(opts) {
    const bc = this._getBlockchainExplorer(opts.coin, opts.network);
    return new Promise((resolve, reject) => {
      if (!bc) return reject(new Error('Could not get blockchain explorer instance'));
      bc.estimateGas(opts, (err, gasLimit) => {
        if (err) {
          this.logw('Error estimating gas limit', err);
          return reject(err);
        }
        return resolve(gasLimit);
      });
    });
  }

  getMultisigContractInstantiationInfo(opts) {
    const bc = this._getBlockchainExplorer('eth', opts.network);
    return new Promise((resolve, reject) => {
      if (!bc) return reject(new Error('Could not get blockchain explorer instance'));
      bc.getMultisigContractInstantiationInfo(opts, (err, contractInstantiationInfo) => {
        if (err) {
          this.logw('Error getting contract instantiation info', err);
          return reject(err);
        }
        return resolve(contractInstantiationInfo);
      });
    });
  }

  getMultisigContractInfo(opts) {
    const bc = this._getBlockchainExplorer('eth', opts.network);
    return new Promise((resolve, reject) => {
      if (!bc) return reject(new Error('Could not get blockchain explorer instance'));
      bc.getMultisigContractInfo(opts, (err, contractInfo) => {
        if (err) {
          this.logw('Error getting contract instantiation info', err);
          return reject(err);
        }
        return resolve(contractInfo);
      });
    });
  }

  getMultisigTxpsInfo(opts) {
    const bc = this._getBlockchainExplorer('eth', opts.network);
    return new Promise((resolve, reject) => {
      if (!bc) return reject(new Error('Could not get blockchain explorer instance'));
      bc.getMultisigTxpsInfo(opts, (err, multisigTxpsInfo) => {
        if (err) {
          this.logw('Error getting contract txps hash', err);
          return reject(err);
        }
        return resolve(multisigTxpsInfo);
      });
    });
  }

  /**
   * Creates a new transaction proposal.
   * @param {Object} opts
   * @param {string} opts.txProposalId - Optional. If provided it will be used as this TX proposal ID. Should be unique in the scope of the wallet.
   * @param {String} opts.coin - tx coin.
   * @param {Array} opts.outputs - List of outputs.
   * @param {string} opts.outputs[].toAddress - Destination address.
   * @param {number} opts.outputs[].amount - Amount to transfer in satoshi.
   * @param {string} opts.outputs[].message - A message to attach to this output.
   * @param {string} opts.message - A message to attach to this transaction.
   * @param {number} opts.feeLevel[='normal'] - Optional. Specify the fee level for this TX ('priority', 'normal', 'economy', 'superEconomy') as defined in Defaults.FEE_LEVELS.
   * @param {number} opts.feePerKb - Optional. Specify the fee per KB for this TX (in satoshi).
   * @param {string} opts.changeAddress - Optional. Use this address as the change address for the tx. The address should belong to the wallet. In the case of singleAddress wallets, the first main address will be used.
   * @param {Boolean} opts.sendMax - Optional. Send maximum amount of funds that make sense under the specified fee/feePerKb conditions. (defaults to false).
   * @param {string} opts.payProUrl - Optional. Paypro URL for peers to verify TX
   * @param {Boolean} opts.excludeUnconfirmedUtxos[=false] - Optional. Do not use UTXOs of unconfirmed transactions as inputs
   * @param {Boolean} opts.validateOutputs[=true] - Optional. Perform validation on outputs.
   * @param {Boolean} opts.dryRun[=false] - Optional. Simulate the action but do not change server state.
   * @param {Array} opts.inputs - Optional. Inputs for this TX
   * @param {Array} opts.txpVersion - Optional. Version for TX Proposal (current = 4, only =3 allowed).
   * @param {number} opts.fee - Optional. Use an fixed fee for this TX (only when opts.inputs is specified)
   * @param {Boolean} opts.noShuffleOutputs - Optional. If set, TX outputs won't be shuffled. Defaults to false
   * @param {Boolean} opts.noCashAddr - do not use cashaddress for bch
   * @param {Boolean} opts.signingMethod[=ecdsa] - do not use cashaddress for bch
   * @param {string} opts.tokenAddress - optional. ERC20 Token Contract Address
   * @param {string} opts.multisigContractAddress - optional. MULTISIG ETH Contract Address
   * @returns {TxProposal} Transaction proposal. outputs address format will use the same format as inpunt.
   */
  createTx(opts, cb) {
    opts = opts ? _.clone(opts) : {};

    const checkTxpAlreadyExists = (txProposalId, cb) => {
      if (!txProposalId) return cb();
      this.storage.fetchTx(this.walletId, txProposalId, cb);
    };

    this._runLocked(
      cb,
      cb => {
        let changeAddress, feePerKb, gasPrice, gasLimit, fee;
        this.getWallet({}, (err, wallet) => {
          if (err) return cb(err);
          if (!wallet.isComplete()) return cb(Errors.WALLET_NOT_COMPLETE);

          if (wallet.scanStatus == 'error') return cb(Errors.WALLET_NEED_SCAN);

          if (config.suspendedChains && config.suspendedChains.includes(wallet.coin)) {
            let Err = Errors.NETWORK_SUSPENDED;
            Err.message = Err.message.replace('$network', wallet.coin.toUpperCase());
            return cb(Err);
          }

          checkTxpAlreadyExists(opts.txProposalId, (err, txp) => {
            if (err) return cb(err);
            if (txp) return cb(null, txp);

            async.series(
              [
                next => {
                  if (ChainService.isUTXOCoin(wallet.coin)) return next();
                  this.getMainAddresses({ reverse: true, limit: 1 }, (err, mainAddr) => {
                    if (err) return next(err);
                    opts.from = mainAddr[0].address;
                    next();
                  });
                },
                next => {
                  this._validateAndSanitizeTxOpts(wallet, opts, next);
                },
                next => {
                  this._canCreateTx((err, canCreate) => {
                    if (err) return next(err);
                    if (!canCreate) return next(Errors.TX_CANNOT_CREATE);
                    next();
                  });
                },
                async next => {
                  if (opts.sendMax) return next();
                  try {
                    changeAddress = await ChainService.getChangeAddress(this, wallet, opts);
                  } catch (error) {
                    return next(error);
                  }
                  return next();
                },
                async next => {
                  if (_.isNumber(opts.fee) && !_.isEmpty(opts.inputs)) return next();

                  try {
                    ({ feePerKb, gasPrice, gasLimit, fee } = await ChainService.getFee(this, wallet, opts));
                  } catch (error) {
                    return next(error);
                  }
                  next();
                },
                async next => {
                  try {
                    opts.nonce = await ChainService.getTransactionCount(this, wallet, opts.from);
                  } catch (error) {
                    return next(error);
                  }
                  return next();
                },
                async next => {
                  opts.signingMethod = opts.signingMethod || 'ecdsa';
                  opts.coin = opts.coin || wallet.coin;

                  if (!['ecdsa', 'schnorr'].includes(opts.signingMethod)) {
                    return next(Errors.WRONG_SIGNING_METHOD);
                  }

                  //  schnorr only on BCH
                  if (opts.coin != 'bch' && opts.signingMethod == 'schnorr') return next(Errors.WRONG_SIGNING_METHOD);

                  return next();
                },
                next => {
                  let txOptsFee = fee;

                  if (!txOptsFee) {
                    const useInputFee = opts.inputs && !_.isNumber(opts.feePerKb);
                    const isNotUtxoCoin = !ChainService.isUTXOCoin(wallet.coin);
                    const shouldUseOptsFee = useInputFee || isNotUtxoCoin;

                    if (shouldUseOptsFee) {
                      txOptsFee = opts.fee;
                    }
                  }

                  const txOpts = {
                    id: opts.txProposalId,
                    walletId: this.walletId,
                    creatorId: this.copayerId,
                    coin: opts.coin,
                    network: wallet.network,
                    outputs: opts.outputs,
                    message: opts.message,
                    from: opts.from,
                    changeAddress,
                    feeLevel: opts.feeLevel,
                    feePerKb,
                    payProUrl: opts.payProUrl,
                    walletM: wallet.m,
                    walletN: wallet.n,
                    excludeUnconfirmedUtxos: !!opts.excludeUnconfirmedUtxos,
                    validateOutputs: !opts.validateOutputs,
                    addressType: wallet.addressType,
                    customData: opts.customData,
                    inputs: opts.inputs,
                    version: opts.txpVersion,
                    fee: txOptsFee,
                    noShuffleOutputs: opts.noShuffleOutputs,
                    gasPrice,
                    nonce: opts.nonce,
                    gasLimit, // Backward compatibility for BWC < v7.1.1
                    data: opts.data, // Backward compatibility for BWC < v7.1.1
                    tokenAddress: opts.tokenAddress,
                    multisigContractAddress: opts.multisigContractAddress,
                    destinationTag: opts.destinationTag,
                    invoiceID: opts.invoiceID,
                    signingMethod: opts.signingMethod
                  };
                  txp = TxProposal.create(txOpts);
                  next();
                },
                next => {
                  return ChainService.selectTxInputs(this, txp, wallet, opts, next);
                },
                next => {
                  if (!changeAddress || wallet.singleAddress || opts.dryRun || opts.changeAddress) return next();

                  this._store(wallet, txp.changeAddress, next, true);
                },
                next => {
                  if (opts.dryRun) return next();

                  if (txp.coin == 'bch' && txp.changeAddress) {
                    const format = opts.noCashAddr ? 'copay' : 'cashaddr';
                    txp.changeAddress.address = BCHAddressTranslator.translate(txp.changeAddress.address, format);
                  }

                  this.storage.storeTx(wallet.id, txp, next);
                }
              ],
              err => {
                if (err) return cb(err);

                if (txp.coin == 'bch') {
                  if (opts.returnOrigAddrOutputs) {
                    logger.info('Returning Orig BCH address outputs for compat');
                    txp.outputs = opts.origAddrOutputs;
                  }
                }
                return cb(null, txp);
              }
            );
          });
        });
      },
      10 * 1000
    );
  }

  /**
   * Publish an already created tx proposal so inputs are locked and other copayers in the wallet can see it.
   * @param {Object} opts
   * @param {string} opts.txProposalId - The tx id.
   * @param {string} opts.proposalSignature - S(raw tx). Used by other copayers to verify the proposal.
   * @param {Boolean} [opts.noCashAddr] - do not use cashaddress for bch
   */
  publishTx(opts, cb) {
    if (!checkRequired(opts, ['txProposalId', 'proposalSignature'], cb)) return;

    this._runLocked(cb, cb => {
      this.getWallet({}, (err, wallet) => {
        if (err) return cb(err);

        if (config.suspendedChains && config.suspendedChains.includes(wallet.coin)) {
          let Err = Errors.NETWORK_SUSPENDED;
          Err.message = Err.message.replace('$network', wallet.coin.toUpperCase());
          return cb(Err);
        }

        this.storage.fetchTx(this.walletId, opts.txProposalId, (err, txp) => {
          if (err) return cb(err);
          if (!txp) return cb(Errors.TX_NOT_FOUND);
          if (!txp.isTemporary()) return cb(null, txp);

          const copayer = wallet.getCopayer(this.copayerId);

          let raw;
          try {
            raw = txp.getRawTx();
          } catch (ex) {
            return cb(ex);
          }
          const signingKey = this._getSigningKey(raw, opts.proposalSignature, copayer.requestPubKeys);
          if (!signingKey) {
            return cb(new ClientError('Invalid proposal signature'));
          }

          // Save signature info for other copayers to check
          txp.proposalSignature = opts.proposalSignature;
          if (signingKey.selfSigned) {
            txp.proposalSignaturePubKey = signingKey.key;
            txp.proposalSignaturePubKeySig = signingKey.signature;
          }

          ChainService.checkTxUTXOs(this, txp, opts, err => {
            if (err) return cb(err);
            txp.status = 'pending';
            this.storage.storeTx(this.walletId, txp, err => {
              if (err) return cb(err);

              this._notifyTxProposalAction('NewTxProposal', txp, () => {
                if (txp.coin == 'bch' && txp.changeAddress) {
                  const format = opts.noCashAddr ? 'copay' : 'cashaddr';
                  txp.changeAddress.address = BCHAddressTranslator.translate(txp.changeAddress.address, format);
                }
                return cb(null, txp);
              });
            });
          });
        });
      });
    });
  }

  /**
   * Retrieves a tx from storage.
   * @param {Object} opts
   * @param {string} opts.txProposalId - The tx id.
   * @returns {Object} txProposal
   */
  getTx(opts, cb) {
    this.storage.fetchTx(this.walletId, opts.txProposalId, (err, txp) => {
      if (err) return cb(err);
      if (!txp) return cb(Errors.TX_NOT_FOUND);

      if (!txp.txid) return cb(null, txp);

      this.storage.fetchTxNote(this.walletId, txp.txid, (err, note) => {
        if (err) {
          this.logw('Error fetching tx note for ' + txp.txid);
        }
        txp.note = note;
        return cb(null, txp);
      });
    });
  }

  /**
   * Edit note associated to a txid.
   * @param {Object} opts
   * @param {string} opts.txid - The txid of the tx on the blockchain.
   * @param {string} opts.body - The contents of the note.
   */
  editTxNote(opts, cb) {
    if (!checkRequired(opts, 'txid', cb)) return;

    this._runLocked(cb, cb => {
      this.storage.fetchTxNote(this.walletId, opts.txid, (err, note) => {
        if (err) return cb(err);

        if (!note) {
          note = TxNote.create({
            walletId: this.walletId,
            txid: opts.txid,
            copayerId: this.copayerId,
            body: opts.body
          });
        } else {
          note.edit(opts.body, this.copayerId);
        }
        this.storage.storeTxNote(note, err => {
          if (err) return cb(err);
          this.storage.fetchTxNote(this.walletId, opts.txid, cb);
        });
      });
    });
  }

  /**
   * Get tx notes.
   * @param {Object} opts
   * @param {string} opts.txid - The txid associated with the note.
   */
  getTxNote(opts, cb) {
    if (!checkRequired(opts, 'txid', cb)) return;
    this.storage.fetchTxNote(this.walletId, opts.txid, cb);
  }

  /**
   * Get tx notes.
   * @param {Object} opts
   * @param {string} opts.minTs[=0] - The start date used to filter notes.
   */
  getTxNotes(opts, cb) {
    opts = opts || {};
    this.storage.fetchTxNotes(this.walletId, opts, cb);
  }

  /**
   * removeWallet
   *
   * @param opts
   * @param cb
   * @return {undefined}
   */
  removeWallet(opts, cb) {
    this._runLocked(cb, cb => {
      this.storage.removeWallet(this.walletId, cb);
    });
  }

  getRemainingDeleteLockTime(txp) {
    const now = Math.floor(Date.now() / 1000);

    const lockTimeRemaining = txp.createdOn + Defaults.DELETE_LOCKTIME - now;
    if (lockTimeRemaining < 0) return 0;

    // not the creator? need to wait
    if (txp.creatorId !== this.copayerId) return lockTimeRemaining;

    // has other approvers? need to wait
    const approvers = txp.getApprovers();
    if (approvers.length > 1 || (approvers.length == 1 && approvers[0] !== this.copayerId)) return lockTimeRemaining;

    return 0;
  }

  /**
   * removePendingTx
   *
   * @param opts
   * @param {string} opts.txProposalId - The tx id.
   * @return {undefined}
   */
  removePendingTx(opts, cb) {
    if (!checkRequired(opts, ['txProposalId'], cb)) return;

    this._runLocked(cb, cb => {
      this.getTx(
        {
          txProposalId: opts.txProposalId
        },
        (err, txp) => {
          if (err) return cb(err);

          if (!txp.isPending()) return cb(Errors.TX_NOT_PENDING);

          const deleteLockTime = this.getRemainingDeleteLockTime(txp);
          if (deleteLockTime > 0) return cb(Errors.TX_CANNOT_REMOVE);

          this.storage.removeTx(this.walletId, txp.id, () => {
            this._notifyTxProposalAction('TxProposalRemoved', txp, cb);
          });
        }
      );
    });
  }

  _broadcastRawTx(coin, network, raw, cb) {
    const bc = this._getBlockchainExplorer(coin, network);
    if (!bc) return cb(new Error('Could not get blockchain explorer instance'));
    bc.broadcast(raw, (err, txid) => {
      if (err) return cb(err);
      return cb(null, txid);
    });
  }

  /**
   * Broadcast a raw transaction.
   * @param {Object} opts
   * @param {string} [opts.coin = 'btc'] - The coin for this transaction.
   * @param {string} [opts.network = 'livenet'] - The Bitcoin network for this transaction.
   * @param {string} opts.rawTx - Raw tx data.
   */
  broadcastRawTx(opts, cb) {
    if (!checkRequired(opts, ['network', 'rawTx'], cb)) return;

    opts.coin = opts.coin || Defaults.COIN;
    if (!Utils.checkValueInCollection(opts.coin, Constants.COINS)) return cb(new ClientError('Invalid coin'));

    opts.network = opts.network || 'livenet';
    if (!Utils.checkValueInCollection(opts.network, Constants.NETWORKS)) return cb(new ClientError('Invalid network'));

    this._broadcastRawTx(opts.coin, opts.network, opts.rawTx, cb);
  }

  _checkTxInBlockchain(txp, cb) {
    if (!txp.txid) return cb();
    const bc = this._getBlockchainExplorer(txp.coin, txp.network);
    if (!bc) return cb(new Error('Could not get blockchain explorer instance'));
    bc.getTransaction(txp.txid, (err, tx) => {
      if (err) return cb(err);
      return cb(null, !!tx);
    });
  }

  /**
   * Sign a transaction proposal.
   * @param {Object} opts
   * @param {string} opts.txProposalId - The identifier of the transaction.
   * @param {string} opts.signatures - The signatures of the inputs of this tx for this copayer (in appearance order)
   * @param {string} opts.maxTxpVersion - Client's maximum supported txp version
   * @param {boolean} opts.supportBchSchnorr - indication whether to use schnorr for signing tx
   */
  signTx(opts, cb) {
    if (!checkRequired(opts, ['txProposalId', 'signatures'], cb)) return;
    opts.maxTxpVersion = opts.maxTxpVersion || 3;

    this.getWallet({}, (err, wallet) => {
      if (err) return cb(err);

      if (config.suspendedChains && config.suspendedChains.includes(wallet.coin)) {
        let Err = Errors.NETWORK_SUSPENDED;
        Err.message = Err.message.replace('$network', wallet.coin.toUpperCase());
        return cb(Err);
      }

      this.getTx(
        {
          txProposalId: opts.txProposalId
        },
        (err, txp) => {
          if (err) return cb(err);

          if (opts.maxTxpVersion < txp.version) {
            return cb(
              new ClientError(
                Errors.codes.UPGRADE_NEEDED,
                'Your client does not support signing this transaction. Please upgrade'
              )
            );
          }

          const action = _.find(txp.actions, {
            copayerId: this.copayerId
          });
          if (action) return cb(Errors.COPAYER_VOTED);
          if (!txp.isPending()) return cb(Errors.TX_NOT_PENDING);

          if (txp.signingMethod === 'schnorr' && !opts.supportBchSchnorr) return cb(Errors.UPGRADE_NEEDED);

          const copayer = wallet.getCopayer(this.copayerId);

          try {
            if (!txp.sign(this.copayerId, opts.signatures, copayer.xPubKey)) {
              this.logw('Error signing transaction (BAD_SIGNATURES)');
              this.logw('Client version:', this.clientVersion);
              this.logw('Arguments:', JSON.stringify(opts));
              this.logw('Transaction proposal:', JSON.stringify(txp));
              const raw = ChainService.getBitcoreTx(txp).uncheckedSerialize();
              this.logw('Raw tx:', raw);
              return cb(Errors.BAD_SIGNATURES);
            }
          } catch (ex) {
            this.logw('Error signing transaction proposal', ex);
            return cb(ex);
          }

          this.storage.storeTx(this.walletId, txp, err => {
            if (err) return cb(err);

            async.series(
              [
                next => {
                  this._notifyTxProposalAction(
                    'TxProposalAcceptedBy',
                    txp,
                    {
                      copayerId: this.copayerId
                    },
                    next
                  );
                },
                next => {
                  if (txp.isAccepted()) {
                    this._notifyTxProposalAction('TxProposalFinallyAccepted', txp, next);
                  } else {
                    next();
                  }
                }
              ],
              () => {
                return cb(null, txp);
              }
            );
          });
        }
      );
    });
  }

  _processBroadcast(txp, opts, cb) {
    $.checkState(txp.txid, 'Failed state: txp.txid undefined at <_processBroadcast()>');
    opts = opts || {};

    txp.setBroadcasted();
    this.storage.storeTx(this.walletId, txp, err => {
      if (err) return cb(err);

      const extraArgs = {
        txid: txp.txid
      };
      if (opts.byThirdParty) {
        this._notifyTxProposalAction('NewOutgoingTxByThirdParty', txp, extraArgs);
      } else {
        this._notifyTxProposalAction('NewOutgoingTx', txp, extraArgs);
      }

      return cb(null, txp);
    });
  }

  /**
   * Broadcast a transaction proposal.
   * @param {Object} opts
   * @param {string} opts.txProposalId - The identifier of the transaction.
   */
  broadcastTx(opts, cb) {
    if (!checkRequired(opts, ['txProposalId'], cb)) return;

    this.getWallet({}, (err, wallet) => {
      if (err) return cb(err);

      if (config.suspendedChains && config.suspendedChains.includes(wallet.coin)) {
        let Err = Errors.NETWORK_SUSPENDED;
        Err.message = Err.message.replace('$network', wallet.coin.toUpperCase());
        return cb(Err);
      }

      this.getTx(
        {
          txProposalId: opts.txProposalId
        },
        (err, txp) => {
          if (err) return cb(err);

          if (txp.status == 'broadcasted') return cb(Errors.TX_ALREADY_BROADCASTED);
          if (txp.status != 'accepted') return cb(Errors.TX_NOT_ACCEPTED);

          let raw;
          try {
            raw = txp.getRawTx();
          } catch (ex) {
            return cb(ex);
          }
          this._broadcastRawTx(wallet.coin, wallet.network, raw, (err, txid) => {
            if (err || txid != txp.txid) {
              if (!err || txp.txid != txid) {
                logger.warn(`Broadcast failed for: ${raw}`);
              } else {
                logger.warn(`Broadcast failed: ${err}`);
              }

              const broadcastErr = err;
              // Check if tx already in blockchain
              this._checkTxInBlockchain(txp, (err, isInBlockchain) => {
                if (err) return cb(err);
                if (!isInBlockchain) return cb(broadcastErr || 'broadcast error');

                this._processBroadcast(
                  txp,
                  {
                    byThirdParty: true
                  },
                  cb
                );
              });
            } else {
              this._processBroadcast(
                txp,
                {
                  byThirdParty: false
                },
                err => {
                  if (err) return cb(err);
                  return cb(null, txp);
                }
              );
            }
          });
        }
      );
    });
  }

  /**
   * Reject a transaction proposal.
   * @param {Object} opts
   * @param {string} opts.txProposalId - The identifier of the transaction.
   * @param {string} [opts.reason] - A message to other copayers explaining the rejection.
   */
  rejectTx(opts, cb) {
    if (!checkRequired(opts, ['txProposalId'], cb)) return;

    this.getTx(
      {
        txProposalId: opts.txProposalId
      },
      (err, txp) => {
        if (err) return cb(err);

        const action = _.find(txp.actions, {
          copayerId: this.copayerId
        });

        if (action) return cb(Errors.COPAYER_VOTED);
        if (txp.status != 'pending') return cb(Errors.TX_NOT_PENDING);

        txp.reject(this.copayerId, opts.reason);

        this.storage.storeTx(this.walletId, txp, err => {
          if (err) return cb(err);

          async.series(
            [
              next => {
                this._notifyTxProposalAction(
                  'TxProposalRejectedBy',
                  txp,
                  {
                    copayerId: this.copayerId
                  },
                  next
                );
              },
              next => {
                if (txp.status == 'rejected') {
                  const rejectedBy = _.map(
                    _.filter(txp.actions, {
                      type: 'reject'
                    }),
                    'copayerId'
                  );

                  this._notifyTxProposalAction(
                    'TxProposalFinallyRejected',
                    txp,
                    {
                      rejectedBy
                    },
                    next
                  );
                } else {
                  next();
                }
              }
            ],
            () => {
              return cb(null, txp);
            }
          );
        });
      }
    );
  }

  /**
   * Retrieves pending transaction proposals.
   * @param {Object} opts
   * @param {Boolean} opts.noCashAddr (do not use cashaddr, only for backwards compat)
   * @param {String} opts.tokenAddress ERC20 Token Contract Address
   * @param {String} opts.multisigContractAddress MULTISIG ETH Contract Address
   * @param {String} opts.network  The network of the MULTISIG ETH transactions
   * @returns {TxProposal[]} Transaction proposal.
   */
  async getPendingTxs(opts, cb) {
    if (opts.tokenAddress) {
      return cb();
    } else if (opts.multisigContractAddress) {
      try {
        const multisigTxpsInfo = await this.getMultisigTxpsInfo(opts);
        const txps = await this.storage.fetchEthPendingTxs(multisigTxpsInfo);
        return cb(null, txps);
      } catch (error) {
        return cb(error);
      }
    } else {
      this.storage.fetchPendingTxs(this.walletId, (err, txps) => {
        if (err) return cb(err);

        _.each(txps, txp => {
          txp.deleteLockTime = this.getRemainingDeleteLockTime(txp);
        });

        async.each(
          txps,
          (txp: ITxProposal, next) => {
            if (txp.status != 'accepted') return next();

            this._checkTxInBlockchain(txp, (err, isInBlockchain) => {
              if (err || !isInBlockchain) return next(err);
              this._processBroadcast(
                txp,
                {
                  byThirdParty: true
                },
                next
              );
            });
          },
          err => {
            txps = _.reject(txps, txp => {
              return txp.status == 'broadcasted';
            });

            if (txps[0] && txps[0].coin == 'bch') {
              const format = opts.noCashAddr ? 'copay' : 'cashaddr';
              _.each(txps, x => {
                if (x.changeAddress) {
                  x.changeAddress.address = BCHAddressTranslator.translate(x.changeAddress.address, format);
                }
                _.each(x.outputs, x => {
                  if (x.toAddress) {
                    x.toAddress = BCHAddressTranslator.translate(x.toAddress, format);
                  }
                });
              });
            }
            return cb(err, txps);
          }
        );
      });
    }
  }

  /**
   * Retrieves all transaction proposals in the range (maxTs-minTs)
   * Times are in UNIX EPOCH
   *
   * @param {Object} opts.minTs (defaults to 0)
   * @param {Object} opts.maxTs (defaults to now)
   * @param {Object} opts.limit
   * @returns {TxProposal[]} Transaction proposals, newer first
   */
  getTxs(opts, cb) {
    this.storage.fetchTxs(this.walletId, opts, (err, txps) => {
      if (err) return cb(err);
      return cb(null, txps);
    });
  }

  /**
   * Retrieves notifications after a specific id or from a given ts (whichever is more recent).
   *
   * @param {Object} opts
   * @param {Object} opts.notificationId (optional)
   * @param {Object} opts.minTs (optional) - default 0.
   * @returns {Notification[]} Notifications
   */
  getNotifications(opts, cb) {
    opts = opts || {};

    this.getWallet({}, (err, wallet) => {
      if (err) return cb(err);

      async.map(
        [`${wallet.coin}:${wallet.network}`, this.walletId],
        (walletId, next) => {
          this.storage.fetchNotifications(walletId, opts.notificationId, opts.minTs || 0, next);
        },
        (err, res) => {
          if (err) return cb(err);

          const notifications = _.sortBy(
            _.map(_.flatten(res), (n: INotification) => {
              n.walletId = this.walletId;
              return n;
            }),
            'id'
          );

          return cb(null, notifications);
        }
      );
    });
  }

  _normalizeTxHistory(walletId, txs: any[], dustThreshold, bcHeight, cb) {
    if (_.isEmpty(txs)) return cb(null, txs);

    // console.log('[server.js.2915:txs:] IN NORMALIZE',txs); //TODO
    const now = Math.floor(Date.now() / 1000);

    // One fee per TXID
    const indexedFee: any = _.keyBy(_.filter(txs, { category: 'fee' } as any), 'txid');
    const indexedSend = _.keyBy(_.filter(txs, { category: 'send' } as any), 'txid');
    const seenSend = {};
    const seenReceive = {};

    const moves: { [txid: string]: ITxProposal } = {};

    // remove 'fees' and 'moves' (probably change addresses)
    txs = _.filter(txs, tx => {
      // double spend or error
      // This should be shown on the client, so we dont remove it here
      //    if (tx.height && tx.height <= -3)
      //      return false;

      if (tx.category == 'receive') {
        if (tx.satoshis < dustThreshold) return false;

        const output = {
          address: tx.address,
          amount: Math.abs(tx.satoshis)
        };
        if (seenReceive[tx.txid]) {
          seenReceive[tx.txid].outputs.push(output);
          return false;
        } else {
          tx.outputs = [output];
          seenReceive[tx.txid] = tx;
          return true;
        }
      }
      if (tx.category == 'send') {
        const output = {
          address: tx.address,
          amount: Math.abs(tx.satoshis)
        };
        if (seenSend[tx.txid]) {
          seenSend[tx.txid].outputs.push(output);
          return false;
        } else {
          tx.outputs = [output];
          seenSend[tx.txid] = tx;
          return true;
        }
      }

      // move without send?
      if (tx.category == 'move' && !indexedSend[tx.txid]) {
        const output = {
          address: tx.address,
          amount: Math.abs(tx.satoshis)
        };

        if (moves[tx.txid]) {
          moves[tx.txid].outputs.push(output);
          return false;
        } else {
          moves[tx.txid] = tx;
          tx.outputs = [output];
          return true;
        }
      }
    });

    // Filter out moves:
    // This are moves from the wallet to itself. There are 2+ outputs. one if the change
    // the other a main address for the wallet.
    _.each(moves, (v, k) => {
      if (v.outputs.length <= 1) {
        delete moves[k];
      }
    });

    const fixMoves = cb2 => {
      if (_.isEmpty(moves)) return cb2();

      // each detected duplicate output move
      const moves3 = _.flatten(_.map(_.values(moves), 'outputs'));
      // check output address for change address
      this.storage.fetchAddressesByWalletId(walletId, _.map(moves3, 'address'), (err, addrs) => {
        if (err) return cb(err);

        const isChangeAddress = _.countBy(_.filter(addrs, { isChange: true }), 'address');
        _.each(moves, x => {
          _.remove(x.outputs, i => {
            return isChangeAddress[i.address];
          });
        });
        return cb2();
      });
    };

    fixMoves(err => {
      if (err) return cb(err);

      const ret = _.filter(
        _.map([].concat(txs), tx => {
          const t = new Date(tx.blockTime).getTime() / 1000;
          const c = tx.height >= 0 && bcHeight >= tx.height ? bcHeight - tx.height + 1 : 0;
          const ret = {
            id: tx.id,
            txid: tx.txid,
            confirmations: c,
            blockheight: tx.height > 0 ? tx.height : null,
            fees: tx.fee || (indexedFee[tx.txid] ? Math.abs(indexedFee[tx.txid].satoshis) : null),
            time: t,
            size: tx.size,
            amount: 0,
            action: undefined,
            addressTo: undefined,
            outputs: undefined,
            dust: false
          };
          switch (tx.category) {
            case 'send':
              ret.action = 'sent';
              ret.amount = Math.abs(_.sumBy(tx.outputs, 'amount')) || Math.abs(tx.satoshis);
              ret.addressTo = tx.outputs ? tx.outputs[0].address : null;
              ret.outputs = tx.outputs;
              break;
            case 'receive':
              ret.action = 'received';
              ret.outputs = tx.outputs;
              ret.amount = Math.abs(_.sumBy(tx.outputs, 'amount')) || Math.abs(tx.satoshis);
              ret.dust = ret.amount < dustThreshold;
              break;
            case 'move':
              ret.action = 'moved';
              ret.amount = Math.abs(tx.satoshis);
              ret.addressTo = tx.outputs && tx.outputs.length ? tx.outputs[0].address : null;
              ret.outputs = tx.outputs;
              break;
            default:
              ret.action = 'invalid';
          }

          // not available
          // inputs: inputs,
          return ret;

          // filter out dust
        }),
        x => {
          return !x.dust;
        }
      );

      // console.log('[server.js.2965:ret:] END',ret); //TODO
      return cb(null, ret);
    });
  }

  _getBlockchainHeight(coin, network, cb) {
    const cacheKey = Storage.BCHEIGHT_KEY + ':' + coin + ':' + network;

    this.storage.checkAndUseGlobalCache(cacheKey, Defaults.BLOCKHEIGHT_CACHE_TIME, (err, values) => {
      if (err) return cb(err);

      if (values) return cb(null, values.current, values.hash, true);

      values = {};

      const bc = this._getBlockchainExplorer(coin, network);
      if (!bc) return cb(new Error('Could not get blockchain explorer instance'));
      bc.getBlockchainHeight((err, height, hash) => {
        if (!err && height > 0) {
          values.current = height;
          values.hash = hash;
        } else {
          return cb(err || 'wrong height');
        }

        this.storage.storeGlobalCache(cacheKey, values, err => {
          if (err) {
            this.logw('Could not store bc heigth cache');
          }
          return cb(null, values.current, values.hash);
        });
      });
    });
  }

  updateWalletV8Keys(wallet) {
    if (!wallet.beAuthPrivateKey2) {
      this.logd('Adding wallet beAuthKey');
      wallet.updateBEKeys();
    }
  }

  registerWalletV8(wallet: Wallet, cb) {
    if (wallet.beRegistered) {
      return cb();
    }
    const bc = this._getBlockchainExplorer(wallet.coin, wallet.network);

    this.logd('Registering wallet');
    bc.register(wallet, err => {
      if (err) {
        return cb(err);
      }
      wallet.beRegistered = true;
      return this.storage.storeWallet(wallet, err => cb(err, true));
    });
  }

  checkWalletSync(bc, wallet, simpleRun, cb) {
    if (!wallet.addressManager && !wallet.addressManager.receiveAddressIndex) return cb(null, true);

    // check cache
    const totalAddresses = wallet.addressManager.receiveAddressIndex + wallet.addressManager.changeAddressIndex;

    this.storage.getWalletAddressChecked(wallet.id, (err, checkedTotal) => {
      if (checkedTotal == totalAddresses) {
        logger.debug('addresses checked already');
        return cb(null, true);
      }

      // only check total number of addreses
      if (simpleRun) return cb();

      this.storage.walletCheck({ walletId: wallet.id }).then((localCheck: { sum: number }) => {
        bc.getCheckData(wallet, (err, serverCheck) => {
          // If there is an error, just ignore it (server does not support walletCheck)
          if (err) {
            this.logw('Error at bitcore WalletCheck, ignoring' + err);
            return cb();
          }

          const isOK = serverCheck.sum == localCheck.sum;

          if (isOK) {
            logger.debug('Wallet Sync Check OK');
          } else {
            logger.warn('ERROR: Wallet check failed:', localCheck, serverCheck);
            return cb(null, isOK);
          }

          this.storage.setWalletAddressChecked(wallet.id, totalAddresses, err => {
            return cb(null, isOK);
          });
        });
      });
    });
  }

  // Syncs wallet regitration and address with a V8 type blockexplorerer
  syncWallet(wallet, cb, skipCheck?, count?) {
    count = count || 0;
    const bc = this._getBlockchainExplorer(wallet.coin, wallet.network);
    if (!bc) {
      return cb(new Error('Could not get blockchain explorer instance'));
    }

    this.updateWalletV8Keys(wallet);
    this.registerWalletV8(wallet, (err, justRegistered) => {
      if (err) {
        return cb(err);
      }

      // First
      this.checkWalletSync(bc, wallet, true, (err, isOK) => {
        // ignore err
        if (isOK && !justRegistered) return cb();

        this.storage.fetchUnsyncAddresses(this.walletId, (err, addresses) => {
          if (err) {
            return cb(err);
          }

          const syncAddr = (addresses, icb) => {
            if (!addresses || _.isEmpty(addresses)) {
              // this.logi('Addresses already sync');
              return icb();
            }

            const addressStr = _.map(addresses, x => {
              ChainService.addressFromStorageTransform(wallet.coin, wallet.network, x);
              return x.address;
            });

            this.logd('Syncing addresses: ', addressStr.length);
            bc.addAddresses(wallet, addressStr, err => {
              if (err) return cb(err);
              this.storage.markSyncedAddresses(addressStr, icb);
            });
          };

          syncAddr(addresses, err => {
            if (skipCheck || doNotCheckV8) return cb();

            this.checkWalletSync(bc, wallet, false, (err, isOK) => {
              // ignore err
              if (err) return cb();

              if (isOK) return cb();

              if (count++ >= 1) {
                logger.warn('## ERROR: TRIED TO SYNC WALLET AND FAILED. GIVING UP');
                return cb();
              }
              logger.info('Trying to RESYNC wallet... count:' + count);

              // Reset sync and sync again...
              wallet.beRegistered = false;
              this.storage.deregisterWallet(wallet.id, () => {
                this.syncWallet(wallet, cb, false, count);
              });
            });
          });
        });
      });
    });
  }

  static _getResultTx(wallet, indexedAddresses, tx, opts) {
    let amountIn, amountOut, amountOutChange;
    let amount, action, addressTo;
    let inputs, outputs, foreignCrafted;

    const sum = (items, isMine, isChange = false) => {
      const filter: { isMine?: boolean; isChange?: boolean } = {};
      if (_.isBoolean(isMine)) filter.isMine = isMine;
      if (_.isBoolean(isChange)) filter.isChange = isChange;
      return _.sumBy(_.filter(items, filter), 'amount');
    };

    const classify = items => {
      return _.map(items, item => {
        const address = indexedAddresses[item.address];
        return {
          address: item.address,
          amount: item.amount,
          isMine: !!address,
          isChange: address ? address.isChange || wallet.singleAddress : false
        };
      });
    };

    if (tx.outputs.length || tx.inputs.length) {
      inputs = classify(tx.inputs);
      outputs = classify(tx.outputs);
      amountIn = sum(inputs, true);
      amountOut = sum(outputs, true, false);
      amountOutChange = sum(outputs, true, true);
      if (amountIn == amountOut + amountOutChange + (amountIn > 0 ? tx.fees : 0)) {
        amount = amountOut;
        action = 'moved';
      } else {
        // BWS standard sent
        // (amountIn > 0 && amountOutChange >0 && outputs.length <= 2)
        amount = amountIn - amountOut - amountOutChange - (amountIn > 0 && amountOutChange > 0 ? tx.fees : 0);
        action = amount > 0 ? 'sent' : 'received';
      }

      amount = Math.abs(amount);
      if (action == 'sent' || action == 'moved') {
        const firstExternalOutput = outputs.find(o => o.isMine === false);
        addressTo = firstExternalOutput ? firstExternalOutput.address : null;
      }

      if (action == 'sent' && inputs.length != _.filter(inputs, 'isMine').length) {
        foreignCrafted = true;
      }
    } else {
      action = 'invalid';
      amount = 0;
    }

    const formatOutput = o => {
      return {
        amount: o.amount,
        address: o.address
      };
    };

    const newTx = {
      txid: tx.txid,
      action,
      amount,
      fees: tx.fees,
      time: tx.time,
      addressTo,
      confirmations: tx.confirmations,
      foreignCrafted,
      outputs: undefined,
      feePerKb: undefined,
      inputs: undefined
    };

    if (_.isNumber(tx.size) && tx.size > 0) {
      newTx.feePerKb = +((tx.fees * 1000) / tx.size).toFixed();
    }

    if (opts.includeExtendedInfo) {
      newTx.inputs = _.map(inputs, input => {
        return _.pick(input, 'address', 'amount', 'isMine');
      });
      newTx.outputs = _.map(outputs, output => {
        return _.pick(output, 'address', 'amount', 'isMine');
      });
    } else {
      outputs = _.filter(outputs, {
        isChange: false
      });
      if (action == 'received') {
        outputs = _.filter(outputs, {
          isMine: true
        });
      }
      newTx.outputs = _.map(outputs, formatOutput);
    }

    return newTx;
  }

  static _addProposalInfo(tx: any, indexedProposals: { [txid: string]: TxProposal }, opts: any) {
    opts = opts || {};
    const proposal = indexedProposals[tx.txid];
    if (proposal) {
      tx.createdOn = proposal.createdOn;
      tx.proposalId = proposal.id;
      tx.proposalType = proposal.type;
      tx.creatorName = proposal.creatorName;
      tx.message = proposal.message;
      tx.actions = _.map(proposal.actions, action => {
        return _.pick(action, ['createdOn', 'type', 'copayerId', 'copayerName', 'comment']);
      });
      _.each(tx.outputs, output => {
        const query = {
          toAddress: output.address,
          amount: output.amount
        };
        if (proposal.outputs) {
          const txpOut = proposal.outputs.find(o => o.toAddress === output.address && o.amount === output.amount);
          output.message = txpOut ? txpOut.message : null;
        }
      });
      tx.customData = proposal.customData;

      tx.createdOn = proposal.createdOn;
      if (opts.includeExtendedInfo) {
        tx.raw = proposal.raw;
      }
      // .sentTs = proposal.sentTs;
      // .merchant = proposal.merchant;
      // .paymentAckMemo = proposal.paymentAckMemo;
    }
  }

  static _addNotesInfo(tx, indexedNotes) {
    const note = indexedNotes[tx.txid];
    if (note) {
      tx.note = _.pick(note, ['body', 'editedBy', 'editedByName', 'editedOn']);
    }
  }

  /**
   * // Create Advertisement
   * @param opts
   * @param cb
   */
  createAdvert(opts, cb) {
    opts = opts ? _.clone(opts) : {};

    // Usually do error checking on preconditions
    if (!checkRequired(opts, ['title'], cb)) {
      return;
    }
    // Check if ad exists already

    const checkIfAdvertExistsAlready = (adId, cb) => {
      this.storage.fetchAdvert(opts.adId, (err, result) => {
        if (err) return cb(err);

        if (result) {
          return cb(Errors.AD_ALREADY_EXISTS);
        }

        if (!result) {
          let x = new Advertisement();

          x.advertisementId = opts.advertisementId || Uuid.v4();
          x.name = opts.name;
          x.title = opts.title;
          x.country = opts.country;
          x.type = opts.type;
          x.body = opts.body;
          x.imgUrl = opts.imgUrl;
          x.linkText = opts.linkText;
          x.linkUrl = opts.linkUrl;
          x.isAdActive = opts.isAdActive;
          x.dismissible = opts.dismissible;
          x.signature = opts.signature;
          x.app = opts.app;
          x.isTesting = opts.isTesting;

          return cb(null, x);
        }
      });
    };

    this._runLocked(
      cb,
      cb => {
        checkIfAdvertExistsAlready(opts.adId, (err, advert) => {
          if (err) throw err;
          if (advert) {
            try {
              this.storage.storeAdvert(advert, cb);
            } catch (err) {
              throw err;
            }
          }
        });
      },
      10 * 1000
    );
  }

  /**
   * Get All active (live) advertisements
   * @param opts
   * @param opts.adId - adId of advert to get
   * @param cb
   */
  getAdvert(opts, cb) {
    this.storage.fetchAdvert(opts.adId, (err, advert) => {
      if (err) return cb(err);
      return cb(null, advert);
    });
  }

  /**
   * Get All active (live) advertisements
   * @param opts
   * @param cb
   */
  getAdverts(opts, cb) {
    this.storage.fetchActiveAdverts((err, adverts) => {
      if (err) return cb(err);
      return cb(null, adverts);
    });
  }

  /**
   * Get adverts by country
   * @param opts.country
   * @param cb
   */
  getAdvertsByCountry(opts, cb) {
    this.storage.fetchAdvertsByCountry(opts.country, (err, adverts) => {
      if (err) return cb(err);
      return cb(null, adverts);
    });
  }

  /**
   * Get All active (live) advertisements
   * @param opts
   * @param cb
   */
  getTestingAdverts(opts, cb) {
    this.storage.fetchTestingAdverts((err, adverts) => {
      if (err) return cb(err);
      return cb(null, adverts);
    });
  }

  /**
   * Get all adverts regardless of inactive or active.
   * @param opts
   * @param cb
   */
  getAllAdverts(opts, cb) {
    this._runLocked(cb, cb => {
      this.getAllAdverts(opts, cb);
    });
  }

  removeAdvert(opts, cb) {
    opts = opts ? _.clone(opts) : {};

    // Usually do error checking on preconditions
    if (!checkRequired(opts, ['adId'], cb)) {
      throw new Error('adId is missing');
    }
    // Check if ad exists already

    const checkIfAdvertExistsAlready = (adId, cb) => {
      this.storage.fetchAdvert(opts.adId, (err, result) => {
        if (err) return cb(err);

        if (!result) {
          throw new Error('Advertisement does not exist: ' + opts.adId);
        }

        if (result) {
          this.logw('Advert already exists');
          return cb(null, adId);
        }
      });
    };

    try {
      this._runLocked(
        cb,
        cb => {
          checkIfAdvertExistsAlready(opts.adId, (err, adId) => {
            if (err) throw err;
            this.storage.removeAdvert(adId, cb); // TODO: add to errordefinitions Errors.ADVERTISEMENT already exists
          });
        },
        10 * 1000
      );
    } catch (err) {
      throw err;
    }
  }

  activateAdvert(opts, cb) {
    opts = opts ? _.clone(opts) : {};
    // Usually do error checking on preconditions
    if (!checkRequired(opts, ['adId'], cb)) {
      throw new Error('adId is missing');
    }

    this.storage.activateAdvert(opts.adId, (err, result) => {
      if (err) return cb(err);
      return cb(null, result);
    });
  }

  deactivateAdvert(opts, cb) {
    opts = opts ? _.clone(opts) : {};
    // Usually do error checking on preconditions
    if (!checkRequired(opts, ['adId'], cb)) {
      throw new Error('adId is missing');
    }

    this.storage.deactivateAdvert(opts.adId, (err, result) => {
      if (err) return cb(err);
      return cb(null, result);
    });
  }

  tagLowFeeTxs(wallet: IWallet, txs: any[], cb) {
    const unconfirmed = txs.filter(tx => tx.confirmations === 0);
    if (_.isEmpty(unconfirmed)) return cb();

    this.getFeeLevels(
      {
        coin: wallet.coin,
        network: wallet.network
      },
      (err, levels) => {
        if (err) {
          this.logw('Could not fetch fee levels', err);
        } else {
          const level = levels.find(l => l.level === 'superEconomy');
          if (!level || !level.nbBlocks) {
            this.logi('Cannot compute super economy fee level from blockchain');
          } else {
            const minFeePerKb = level.feePerKb;
            _.each(unconfirmed, tx => {
              tx.lowFees = tx.feePerKb < minFeePerKb;
            });
          }
        }
        return cb();
      }
    );
  }

  getTxHistoryV8(bc, wallet, opts, skip, limit, cb) {
    let bcHeight,
      bcHash,
      sinceTx,
      lastTxs,
      cacheStatus,
      resultTxs = [],
      fromCache = false;
    let txsToCache = [],
      fromBc;
    let streamData;
    let streamKey;

    let walletCacheKey = wallet.id;
    if (opts.tokenAddress) {
      wallet.tokenAddress = opts.tokenAddress;
      walletCacheKey = `${wallet.id}-${opts.tokenAddress}`;
    }

    if (opts.multisigContractAddress) {
      wallet.multisigContractAddress = opts.multisigContractAddress;
      walletCacheKey = `${wallet.id}-${opts.multisigContractAddress}`;
    }

    async.series(
      [
        next => {
          // be sure the wallet is onsync
          this.syncWallet(wallet, next, true);
        },
        next => {
          this._getBlockchainHeight(wallet.coin, wallet.network, (err, height, hash) => {
            if (err) return next(err);
            bcHeight = height;
            bcHash = hash;
            streamKey = (this.userAgent || '') + '-' + limit + '-' + bcHash;
            return next();
          });
        },
        next => {
          this.storage.getTxHistoryCacheStatusV8(walletCacheKey, (err, inCacheStatus) => {
            if (err) return cb(err);
            cacheStatus = inCacheStatus;
            return next();
          });
        },
        next => {
          if (skip == 0 || !streamKey) return next();

          logger.debug('Checking streamKey/skip', streamKey, skip);
          this.storage.getTxHistoryStreamV8(walletCacheKey, (err, result) => {
            if (err) return next(err);
            if (!result) return next();

            if (result.streamKey != streamKey) {
              logger.debug('Deleting old stream cache:' + result.streamKey);
              return this.storage.clearTxHistoryStreamV8(walletCacheKey, next);
            }

            streamData = result.items;
            logger.debug(`Using stream cache: ${streamData.length} txs`);
            return next();
          });
        },
        next => {
          if (streamData) {
            lastTxs = streamData;
            return next();
          }

          const startBlock = cacheStatus.updatedHeight || 0;
          logger.debug(' ########### GET HISTORY v8 startBlock/bcH]', startBlock, bcHeight); // TODO

          bc.getTransactions(wallet, startBlock, (err, txs) => {
            if (err) return cb(err);
            const dustThreshold = ChainService.getDustAmountValue(wallet.coin);
            this._normalizeTxHistory(walletCacheKey, txs, dustThreshold, bcHeight, (err, inTxs: any[]) => {
              if (err) return cb(err);

              if (cacheStatus.tipTxId) {
                // first item is the most recent tx.
                // removes already cache txs
                lastTxs = _.takeWhile(inTxs, tx => {
                  // cacheTxs are very confirmed, so can't be reorged
                  return tx.txid != cacheStatus.tipTxId;
                });

                // only store stream IF cache is been used.
                //
                logger.info(`Storing stream cache for ${walletCacheKey}: ${lastTxs.length} txs`);
                return this.storage.storeTxHistoryStreamV8(walletCacheKey, streamKey, lastTxs, next);
              }

              lastTxs = inTxs;
              return next();
            });
          });
        },
        next => {
          // Case 1.
          //            t -->
          //  | Old TXS    | ======= LAST TXS ========== \
          //                     ^skip+limit       ^skip

          // Do we have enough results in last txs?
          if (lastTxs.length >= skip + limit) {
            resultTxs = lastTxs.slice(skip, skip + limit);
            fromCache = false;
            fromBc = true;
            return next();
          }
          // Case 2.
          // compose result (if the wallet has move that `limit`txs)
          //            t -->
          //  | Old TXS    |  [x]======= LAST TXS ==========[0] \
          //       ^skip+limit       ^skip
          if (lastTxs.length >= skip) {
            resultTxs = lastTxs.slice(skip); // grab from skip to the end.

            skip = 0;
            limit -= resultTxs.length;
            fromBc = resultTxs.length > 0;
          } else {
            // Case 3.
            //            t -->
            //  | Old TXS ------------------ | ======= LAST TXS ========== \
            //       ^skip+limit       ^skip

            skip -= lastTxs.length;
          }
          // Complete result
          this.storage.getTxHistoryCacheV8(walletCacheKey, skip, limit, (err, oldTxs) => {
            if (err) {
              return next(err);
            }

            if (oldTxs.length) {
              fromCache = true;
            }

            // update confirmations from height
            _.each(oldTxs, x => {
              if (x.blockheight > 0 && bcHeight >= x.blockheight) {
                x.confirmations = bcHeight - x.blockheight + 1;
              }
            });

            resultTxs = resultTxs.concat(oldTxs);
            return next();
          });
        },
        next => {
          if (streamData) {
            return next();
          }
          // We have now TXs from 'tipHeight` to end in `lastTxs`.
          // Store hard confirmed TXs
          // confirmations here is bcHeight - tip + 1, so OK.
          txsToCache = _.filter(lastTxs, i => {
            if (i.confirmations < Defaults.CONFIRMATIONS_TO_START_CACHING) {
              return false;
            }
            if (!cacheStatus.tipHeight) return true;

            return i.blockheight > cacheStatus.tipHeight;
          });

          logger.debug(`Found ${lastTxs.length} new txs. Caching ${txsToCache.length}`);
          if (!txsToCache.length) {
            return next();
          }

          const updateHeight = bcHeight - Defaults.CONFIRMATIONS_TO_START_CACHING;
          this.storage.storeTxHistoryCacheV8(walletCacheKey, cacheStatus.tipIndex, txsToCache, updateHeight, next);
        }
      ],
      err => {
        if (err) return cb(err);
        return cb(null, {
          items: resultTxs,
          fromCache,
          fromBc,
          useStream: !!streamData
        });
      }
    );
  }

  /**
   * Retrieves all transactions (incoming & outgoing)
   * Times are in UNIX EPOCH
   *
   * @param {Object} opts
   * @param {Number} opts.skip (defaults to 0)
   * @param {Number} opts.limit
   * @param {String} opts.tokenAddress ERC20 Token Contract Address
   * @param {String} opts.multisigContractAddress MULTISIG ETH Contract Address
   * @param {Number} opts.includeExtendedInfo[=false] - Include all inputs/outputs for every tx.
   * @returns {TxProposal[]} Transaction proposals, first newer
   */
  getTxHistory(opts, cb) {
    let bc;
    opts = opts || {};

    // 50 is accepted by insight.
    // TODO move it to a bigger number with v8 is fully deployed
    opts.limit = _.isUndefined(opts.limit) ? 50 : opts.limit;
    if (opts.limit > Defaults.HISTORY_LIMIT) return cb(Errors.HISTORY_LIMIT_EXCEEDED);

    this.getWallet({}, (err, wallet) => {
      if (err) return cb(err);

      if (wallet.scanStatus == 'error') return cb(Errors.WALLET_NEED_SCAN);

      if (wallet.scanStatus == 'running') return cb(Errors.WALLET_BUSY);

      bc = this._getBlockchainExplorer(wallet.coin, wallet.network);
      if (!bc) return cb(new Error('Could not get blockchain explorer instance'));

      const from = opts.skip || 0;
      const to = from + opts.limit;

      async.waterfall(
        [
          next => {
            this.getTxHistoryV8(bc, wallet, opts, from, opts.limit, next);
          },
          (txs: { items: Array<{ time: number }> }, next) => {
            if (!txs || _.isEmpty(txs.items)) {
              return next();
            }
            // TODO optimize this...
            // Fetch all proposals in [t - 7 days, t + 1 day]
            const minTs = _.minBy(txs.items, 'time').time - 7 * 24 * 3600;
            const maxTs = _.maxBy(txs.items, 'time').time + 1 * 24 * 3600;

            async.parallel(
              [
                done => {
                  this.storage.fetchTxs(
                    this.walletId,
                    {
                      minTs,
                      maxTs
                    },
                    done
                  );
                },
                done => {
                  this.storage.fetchTxNotes(
                    this.walletId,
                    {
                      minTs
                    },
                    done
                  );
                }
              ],
              (err, res) => {
                return next(err, {
                  txs,
                  txps: res[0],
                  notes: res[1]
                });
              }
            );
          }
        ],
        (err, res: any) => {
          if (err) return cb(err);
          if (!res) return cb(null, []);
          // TODO we are indexing everything again, each query.
          const indexedProposals = _.keyBy(res.txps, 'txid');
          const indexedNotes = _.keyBy(res.notes, 'txid');

          const finalTxs = _.map(res.txs.items, tx => {
            WalletService._addProposalInfo(tx, indexedProposals, opts);
            WalletService._addNotesInfo(tx, indexedNotes);
            return tx;
          });
          this.tagLowFeeTxs(wallet, finalTxs, err => {
            if (err) this.logw('Failed to tag unconfirmed with low fee');

            if (res.txs.fromCache) {
              let p = '';
              if (res.txs.fromBc) {
                p = 'Partial';
              }
              this.logd(`${p} History from cache ${from}/${to}: ${finalTxs.length} txs`);
            } else {
              this.logd(`History from bc ${from}/${to}: ${finalTxs.length} txs`);
            }
            return cb(null, finalTxs, !!res.txs.fromCache, !!res.txs.useStream);
          });
        }
      );
    });
  }

  /**
   * Scan the blockchain looking for addresses having some activity
   *
   * @param {Object} opts
   * @param {Boolean} opts.includeCopayerBranches (defaults to false)
   * @param {Boolean} opts.startingStep (estimate address number magniture (dflt to 1k), only
   * for optimization)
   */
  scan(opts, cb) {
    opts = opts || {};
    opts.startingStep = opts.startingStep || 1000;

    this.getWallet({}, (err, wallet) => {
      if (err) return cb(err);
      if (!wallet.isComplete()) return cb(Errors.WALLET_NOT_COMPLETE);

      // OCT2018: We dont allow copayer's BIP45 addr scanning anymore (for performance)
      // for BIP44 wallets.
      if (wallet.derivationStrategy === Constants.DERIVATION_STRATEGIES.BIP44) {
        opts.includeCopayerBranches = false;
      }

      // no powerScan when scanning copayer Branches
      if (opts.includeCopayerBranches) {
        opts.startingStep = 1;
      }

      this.storage.clearWalletCache(this.walletId, () => {
        // single address or non UTXO coins do not scan.
        if (wallet.singleAddress) return cb();
        if (!ChainService.isUTXOCoin(wallet.coin)) return cb();

        this._runLocked(cb, cb => {
          wallet.scanStatus = 'running';
          this.storage.storeWallet(wallet, err => {
            if (err) return cb(err);

            const bc = this._getBlockchainExplorer(wallet.coin, wallet.network);
            if (!bc) return cb(new Error('Could not get blockchain explorer instance'));
            opts.bc = bc;
            let step = opts.startingStep;
            async.doWhilst(
              next => {
                this._runScan(wallet, step, opts, next);
              },
              () => {
                step = step / 10;
                return step >= 1;
              },
              cb
            );
          });
        });
      });
    });
  }

  _runScan(wallet: Wallet, step, opts, cb) {
    const scanBranch = (wallet: Wallet, derivator, cb) => {
      let inactiveCounter = 0;
      const allAddresses = [];

      let gap = Defaults.SCAN_ADDRESS_GAP;

      // when powerScanning, we just accept gap<=3
      if (step > 1) {
        gap = _.min([gap, 3]);
      }

      async.whilst(
        () => {
          //      this.logi('Scanning addr branch: %s index: %d gap %d step %d', derivator.id, derivator.index(), inactiveCounter, step);
          return inactiveCounter < gap;
        },
        next => {
          const address = derivator.derive();

          opts.bc.getAddressActivity(address.address, (err, activity) => {
            if (err) return next(err);
            //       console.log('[server.js.3779:address:] SCANING:' + address.address+ ':'+address.path + " :" + !!activity); //TODO

            allAddresses.push(address);
            inactiveCounter = activity ? 0 : inactiveCounter + 1;
            return next();
          });
        },
        err => {
          derivator.rewind(gap);
          return cb(err, _.dropRight(allAddresses, gap));
        }
      );
    };

    const derivators = [];
    _.each([false, true], isChange => {
      derivators.push({
        id: wallet.addressManager.getBaseAddressPath(isChange),
        derive: _.bind(wallet.createAddress, wallet, isChange, step),
        index: _.bind(wallet.addressManager.getCurrentIndex, wallet.addressManager, isChange),
        rewind: _.bind(wallet.addressManager.rewindIndex, wallet.addressManager, isChange, step),
        getSkippedAddress: _.bind(wallet.getSkippedAddress, wallet)
      });
      if (opts.includeCopayerBranches) {
        _.each(wallet.copayers, copayer => {
          if (copayer.addressManager) {
            derivators.push({
              id: copayer.addressManager.getBaseAddressPath(isChange),
              derive: _.bind(copayer.createAddress, copayer, wallet, isChange),
              index: _.bind(copayer.addressManager.getCurrentIndex, copayer.addressManager, isChange),
              rewind: _.bind(copayer.addressManager.rewindIndex, copayer.addressManager, isChange, step)
            });
          }
        });
      }
    });

    async.eachSeries(
      derivators,
      (derivator, next) => {
        let addresses = [];
        scanBranch(wallet, derivator, (err, scannedAddresses) => {
          if (err) return next(err);
          addresses = addresses.concat(scannedAddresses);

          if (step > 1) {
            this.logd('Deriving addresses for scan steps gaps DERIVATOR:' + derivator.id);

            let addr,
              i = 0;
            // tslint:disable-next-line:no-conditional-assignment
            while ((addr = derivator.getSkippedAddress())) {
              addresses.push(addr);
              i++;
            }
            // this.logi(i + ' addresses were added.');
          }

          this._store(wallet, addresses, next);
        });
      },
      error => {
        this.storage.fetchWallet(wallet.id, (err, wallet) => {
          if (err) return cb(err);
          wallet.scanStatus = error ? 'error' : 'success';
          this.storage.storeWallet(wallet, err => {
            return cb(error || err);
          });
        });
      }
    );
  }

  /**
   * Start a scan process.
   *
   * @param {Object} opts
   * @param {Boolean} opts.includeCopayerBranches (defaults to false)
   */
  startScan(opts, cb) {
    const scanFinished = err => {
      const data = {
        result: err ? 'error' : 'success',
        error: undefined
      };
      if (err) data.error = err;
      this._notify('ScanFinished', data, {
        isGlobal: true
      });
    };

    this.getWallet({}, (err, wallet) => {
      if (err) return cb(err);
      if (!wallet.isComplete()) return cb(Errors.WALLET_NOT_COMPLETE);

      // single address or non UTXO coins do not scan.
      if (wallet.singleAddress) return cb();
      if (!ChainService.isUTXOCoin(wallet.coin)) return cb();

      setTimeout(() => {
        wallet.beRegistered = false;
        this.storage.deregisterWallet(wallet.id, () => {
          this.scan(opts, scanFinished);
        });
      }, 100);

      return cb(null, {
        started: true
      });
    });
  }

  /**
   * Returns exchange rate for the specified currency & timestamp.
   * @param {Object} opts
   * @param {string} opts.code - Currency ISO code.
   * @param {Date} [opts.ts] - A timestamp to base the rate on (default Date.now()).
   * @param {String} [opts.provider] - A provider of exchange rates (default 'BitPay').
   * @returns {Object} rates - The exchange rate.
   */
  getFiatRate(opts, cb) {
    if (!checkRequired(opts, ['code'], cb)) return;

    this.fiatRateService.getRate(opts, (err, rate) => {
      if (err) return cb(err);
      return cb(null, rate);
    });
  }

  /**
   * Returns exchange rates of the supported fiat currencies for all coins.
   * @param {Object} opts
   * @param {String} [opts.code] - Currency ISO code (e.g: USD, EUR, ARS).
   * @param {Date} [opts.ts] - A timestamp to base the rate on (default Date.now()).
   * @param {String} [opts.provider] - A provider of exchange rates (default 'BitPay').
   * @returns {Array} rates - The exchange rate.
   */
  getFiatRates(opts, cb) {
    if (_.isNaN(opts.ts) || _.isArray(opts.ts)) return cb(new ClientError('Invalid timestamp'));

    this.fiatRateService.getRates(opts, (err, rates) => {
      if (err) return cb(err);
      return cb(null, rates);
    });
  }

  /**
   * Returns exchange rates of the supported fiat currencies for the specified coin.
   * @param {Object} opts
   * @param {String} opts.coin - The coin requested (btc, bch, eth, xrp).
   * @param {String} [opts.code] - Currency ISO code (e.g: USD, EUR, ARS).
   * @param {Date} [opts.ts] - A timestamp to base the rate on (default Date.now()).
   * @param {String} [opts.provider] - A provider of exchange rates (default 'BitPay').
   * @returns {Array} rates - The exchange rate.
   */
  getFiatRatesByCoin(opts, cb) {
    if (!checkRequired(opts, ['coin'], cb)) return;
    if (_.isNaN(opts.ts) || _.isArray(opts.ts)) return cb(new ClientError('Invalid timestamp'));

    this.fiatRateService.getRatesByCoin(opts, (err, rate) => {
      if (err) return cb(err);
      return cb(null, rate);
    });
  }

  /**
   * Returns historical exchange rates for the specified currency & timestamp range.
   * @param {Object} opts
   * @param {string} opts.code - Currency ISO code.
   * @param {Date} opts.ts - The oldest timestamp in the range to Date.now().
   * @param {String} [opts.provider] - A provider of exchange rates (default 'BitPay').
   * @returns {Object} rates - The exchange rate.
   */
  getHistoricalRates(opts, cb) {
    if (!checkRequired(opts, ['code'], cb)) return;

    this.fiatRateService.getHistoricalRates(opts, (err, rates) => {
      if (err) return cb(err);
      return cb(null, rates);
    });
  }

  /**
   * Subscribe this copayer to the Push Notifications service using the specified token.
   * @param {Object} opts
   * @param {string} opts.token - The token representing the app/device.
   * @param {string} [opts.packageName] - The restricted_package_name option associated with this token.
   * @param {string} [opts.platform] - The platform associated with this token.
   * @param {string} [opts.walletId] - The walletId associated with this token.
   */
  pushNotificationsSubscribe(opts, cb) {
    if (!checkRequired(opts, ['token'], cb)) return;
    const sub = PushNotificationSub.create({
      copayerId: this.copayerId,
      token: opts.token,
      packageName: opts.packageName,
      platform: opts.platform,
      walletId: opts.walletId
    });

    this.storage.storePushNotificationSub(sub, cb);
  }

  /**
   * Unsubscribe this copayer to the Push Notifications service using the specified token.
   * @param {Object} opts
   * @param {string} opts.token - The token representing the app/device.
   */
  pushNotificationsUnsubscribe(opts, cb) {
    if (!checkRequired(opts, ['token'], cb)) return;

    this.storage.removePushNotificationSub(this.copayerId, opts.token, cb);
  }

  /**
   * Subscribe this copayer to the specified tx to get a notification when the tx confirms.
   * @param {Object} opts
   * @param {string} opts.txid - The txid of the tx to be notified of.
   */
  txConfirmationSubscribe(opts, cb) {
    if (!checkRequired(opts, ['txid'], cb)) return;

    const sub = TxConfirmationSub.create({
      copayerId: this.copayerId,
      walletId: this.walletId,
      txid: opts.txid
    });

    this.storage.storeTxConfirmationSub(sub, cb);
  }

  /**
   * Unsubscribe this copayer to the Push Notifications service using the specified token.
   * @param {Object} opts
   * @param {string} opts.txid - The txid of the tx to be notified of.
   */
  txConfirmationUnsubscribe(opts, cb) {
    if (!checkRequired(opts, ['txid'], cb)) return;

    this.storage.removeTxConfirmationSub(this.copayerId, opts.txid, cb);
  }

  getServicesData(cb) {
    const data = config.services ?? {};
    return cb(null, data);
  }

  simplexGetKeys(req) {
    if (!config.simplex) throw new Error('Simplex missing credentials');

    let env = 'sandbox';
    if (req.body.env && req.body.env == 'production') {
      env = 'production';
    }
    delete req.body.env;

    const keys = {
      API: config.simplex[env].api,
      API_KEY: config.simplex[env].apiKey,
      APP_PROVIDER_ID: config.simplex[env].appProviderId
    };

    return keys;
  }

  simplexGetQuote(req): Promise<any> {
    return new Promise((resolve, reject) => {
      const keys = this.simplexGetKeys(req);

      const API = keys.API;
      const API_KEY = keys.API_KEY;
      const ip = Utils.getIpFromReq(req);

      req.body.client_ip = ip;
      req.body.wallet_id = keys.APP_PROVIDER_ID;

      const headers = {
        'Content-Type': 'application/json',
        Authorization: 'ApiKey ' + API_KEY
      };

      this.request.post(
        API + '/wallet/merchant/v2/quote',
        {
          headers,
          body: req.body,
          json: true
        },
        (err, data) => {
          if (err) {
            return reject(err.body ? err.body : err);
          } else {
            return resolve(data.body ? data.body : null);
          }
        }
      );
    });
  }

  simplexPaymentRequest(req): Promise<any> {
    return new Promise((resolve, reject) => {
      const keys = this.simplexGetKeys(req);

      const API = keys.API;
      const API_KEY = keys.API_KEY;
      const appProviderId = keys.APP_PROVIDER_ID;
      const paymentId = Uuid.v4();
      const orderId = Uuid.v4();
      const apiHost = keys.API;
      const ip = Utils.getIpFromReq(req);

      if (
        !checkRequired(req.body, ['account_details', 'transaction_details']) &&
        !checkRequired(req.body.transaction_details, ['payment_details'])
      ) {
        return reject(new ClientError("Simplex's request missing arguments"));
      }

      req.body.account_details.app_provider_id = appProviderId;
      req.body.account_details.signup_login = {
        ip,
        location: '',
        uaid: '',
        accept_language: 'de,en-US;q=0.7,en;q=0.3',
        http_accept_language: 'de,en-US;q=0.7,en;q=0.3',
        user_agent: req.body.account_details.signup_login ? req.body.account_details.signup_login.user_agent : '', // Format: 'Mozilla/5.0 (Windows NT 10.0; Win64; x64; rv:67.0) Gecko/20100101 Firefox/67.0'
        cookie_session_id: '',
        timestamp: req.body.account_details.signup_login ? req.body.account_details.signup_login.timestamp : ''
      };

      req.body.transaction_details.payment_details.payment_id = paymentId;
      req.body.transaction_details.payment_details.order_id = orderId;

      const headers = {
        'Content-Type': 'application/json',
        Authorization: 'ApiKey ' + API_KEY
      };

      this.request.post(
        API + '/wallet/merchant/v2/payments/partner/data',
        {
          headers,
          body: req.body,
          json: true
        },
        (err, data) => {
          if (err) {
            return reject(err.body ? err.body : err);
          } else {
            data.body.payment_id = paymentId;
            data.body.order_id = orderId;
            data.body.app_provider_id = appProviderId;
            data.body.api_host = apiHost;
            return resolve(data.body);
          }
        }
      );
    });
  }

  simplexGetEvents(req): Promise<any> {
    return new Promise((resolve, reject) => {
      if (!config.simplex) return reject(new Error('Simplex missing credentials'));
      if (!req.env || (req.env != 'sandbox' && req.env != 'production'))
        return reject(new Error("Simplex's request wrong environment"));

      const API = config.simplex[req.env].api;
      const API_KEY = config.simplex[req.env].apiKey;
      const headers = {
        'Content-Type': 'application/json',
        Authorization: 'ApiKey ' + API_KEY
      };

      this.request.get(
        API + '/wallet/merchant/v2/events',
        {
          headers,
          json: true
        },
        (err, data) => {
          if (err) {
            return reject(err.body ? err.body : null);
          } else {
            return resolve(data.body ? data.body : null);
          }
        }
      );
    });
  }

  wyreGetKeys(req) {
    if (!config.wyre) throw new Error('Wyre missing credentials');

    let env = 'sandbox';
    if (req.body.env && req.body.env == 'production') {
      env = 'production';
    }
    delete req.body.env;

    const keys = {
      API: config.wyre[env].api,
      API_KEY: config.wyre[env].apiKey,
      SECRET_API_KEY: config.wyre[env].secretApiKey,
      ACCOUNT_ID: config.wyre[env].appProviderAccountId
    };

    return keys;
  }

  wyreWalletOrderQuotation(req): Promise<any> {
    return new Promise((resolve, reject) => {
      const keys = this.wyreGetKeys(req);
      req.body.accountId = keys.ACCOUNT_ID;

      if (req.body.amountIncludeFees) {
<<<<<<< HEAD
        if (!checkRequired(req.body, ['sourceAmount', 'sourceCurrency', 'destCurrency', 'dest', 'country', 'walletType'])) {
=======
        if (
          !checkRequired(req.body, ['sourceAmount', 'sourceCurrency', 'destCurrency', 'dest', 'country', 'walletType'])
        ) {
>>>>>>> 2bebfa04
          return reject(new ClientError("Wyre's request missing arguments"));
        }
      } else {
        if (!checkRequired(req.body, ['amount', 'sourceCurrency', 'destCurrency', 'dest', 'country'])) {
          return reject(new ClientError("Wyre's request missing arguments"));
        }
      }

      const URL: string = `${keys.API}/v3/orders/quote/partner?timestamp=${Date.now().toString()}`;
      const XApiSignature: string = URL + JSON.stringify(req.body);
      const XApiSignatureHash: string = Bitcore.crypto.Hash.sha256hmac(
        Buffer.from(XApiSignature),
        Buffer.from(keys.SECRET_API_KEY)
      ).toString('hex');

      const headers = {
        'Content-Type': 'application/json',
        'X-Api-Key': keys.API_KEY,
        'X-Api-Signature': XApiSignatureHash
      };

      this.request.post(
        URL,
        {
          headers,
          body: req.body,
          json: true
        },
        (err, data) => {
          if (err) {
            return reject(err.body ? err.body : err);
          } else {
            return resolve(data.body);
          }
        }
      );
    });
  }

  wyreWalletOrderReservation(req): Promise<any> {
    return new Promise((resolve, reject) => {
      const keys = this.wyreGetKeys(req);
      req.body.referrerAccountId = keys.ACCOUNT_ID;

      if (req.body.amountIncludeFees) {
<<<<<<< HEAD
        if (!checkRequired(req.body, ['sourceAmount', 'sourceCurrency', 'destCurrency', 'dest', 'country', 'paymentMethod'])) {
=======
        if (
          !checkRequired(req.body, [
            'sourceAmount',
            'sourceCurrency',
            'destCurrency',
            'dest',
            'country',
            'paymentMethod'
          ])
        ) {
>>>>>>> 2bebfa04
          return reject(new ClientError("Wyre's request missing arguments"));
        }
      } else {
        if (!checkRequired(req.body, ['amount', 'sourceCurrency', 'destCurrency', 'dest', 'paymentMethod'])) {
          return reject(new ClientError("Wyre's request missing arguments"));
        }
      }

      const URL: string = `${keys.API}/v3/orders/reserve?timestamp=${Date.now().toString()}`;
      const XApiSignature: string = URL + JSON.stringify(req.body);
      const XApiSignatureHash: string = Bitcore.crypto.Hash.sha256hmac(
        Buffer.from(XApiSignature),
        Buffer.from(keys.SECRET_API_KEY)
      ).toString('hex');

      const headers = {
        'Content-Type': 'application/json',
        'X-Api-Key': keys.API_KEY,
        'X-Api-Signature': XApiSignatureHash
      };

      this.request.post(
        URL,
        {
          headers,
          body: req.body,
          json: true
        },
        (err, data) => {
          if (err) {
            return reject(err.body ? err.body : err);
          } else {
            return resolve(data.body);
          }
        }
      );
    });
  }

  changellyGetKeys(req) {
    if (!config.changelly) {
      logger.warn('Changelly missing credentials');
      throw new Error('ClientError: Service not configured.');
    }

    const keys = {
      API: config.changelly.api,
      API_KEY: config.changelly.apiKey,
      SECRET: config.changelly.secret
    };

    return keys;
  }

  changellySignRequests(message, secret: string) {
    if (!message || !secret) throw new Error('Missing parameters to sign Changelly request');

    const sign: string = Bitcore.crypto.Hash.sha512hmac(
      Buffer.from(JSON.stringify(message)),
      Buffer.from(secret)
    ).toString('hex');

    return sign;
  }

  changellyGetCurrencies(req): Promise<any> {
    return new Promise((resolve, reject) => {
      const keys = this.changellyGetKeys(req);

      if (!checkRequired(req.body, ['id'])) {
        return reject(new ClientError('changellyGetCurrencies request missing arguments'));
      }

      const message = {
        jsonrpc: '2.0',
        id: req.body.id,
        method: req.body.full ? 'getCurrenciesFull' : 'getCurrencies',
        params: {}
      };

      const URL: string = keys.API;
      const sign: string = this.changellySignRequests(message, keys.SECRET);

      const headers = {
        'Content-Type': 'application/json',
        sign,
        'api-key': keys.API_KEY
      };

      this.request.post(
        URL,
        {
          headers,
          body: message,
          json: true
        },
        (err, data) => {
          if (err) {
            return reject(err.body ?? err);
          } else {
            return resolve(data.body);
          }
        }
      );
    });
  }

  changellyGetPairsParams(req): Promise<any> {
    return new Promise((resolve, reject) => {
      const keys = this.changellyGetKeys(req);

      if (!checkRequired(req.body, ['id', 'coinFrom', 'coinTo'])) {
        return reject(new ClientError('changellyGetPairsParams request missing arguments'));
      }

      const message = {
        id: req.body.id,
        jsonrpc: '2.0',
        method: 'getPairsParams',
        params: [
          {
            from: req.body.coinFrom,
            to: req.body.coinTo
          }
        ]
      };

      const URL: string = keys.API;
      const sign: string = this.changellySignRequests(message, keys.SECRET);

      const headers = {
        'Content-Type': 'application/json',
        sign,
        'api-key': keys.API_KEY
      };

      this.request.post(
        URL,
        {
          headers,
          body: message,
          json: true
        },
        (err, data) => {
          if (err) {
            return reject(err.body ?? err);
          } else {
            return resolve(data.body);
          }
        }
      );
    });
  }

  changellyGetFixRateForAmount(req): Promise<any> {
    return new Promise((resolve, reject) => {
      const keys = this.changellyGetKeys(req);

      if (!checkRequired(req.body, ['id', 'coinFrom', 'coinTo', 'amountFrom'])) {
        return reject(new ClientError('changellyGetFixRateForAmount request missing arguments'));
      }

      const message = {
        id: req.body.id,
        jsonrpc: '2.0',
        method: 'getFixRateForAmount',
        params: [
          {
            from: req.body.coinFrom,
            to: req.body.coinTo,
            amountFrom: req.body.amountFrom
          }
        ]
      };

      const URL: string = keys.API;
      const sign: string = this.changellySignRequests(message, keys.SECRET);

      const headers = {
        'Content-Type': 'application/json',
        sign,
        'api-key': keys.API_KEY
      };

      this.request.post(
        URL,
        {
          headers,
          body: message,
          json: true
        },
        (err, data) => {
          if (err) {
            return reject(err.body ?? err);
          } else {
            return resolve(data.body);
          }
        }
      );
    });
  }

  changellyCreateFixTransaction(req): Promise<any> {
    return new Promise((resolve, reject) => {
      const keys = this.changellyGetKeys(req);

      if (
        !checkRequired(req.body, [
          'id',
          'coinFrom',
          'coinTo',
          'amountFrom',
          'addressTo',
          'fixedRateId',
          'refundAddress'
        ])
      ) {
        return reject(new ClientError('changellyCreateFixTransaction request missing arguments'));
      }

      const message = {
        id: req.body.id,
        jsonrpc: '2.0',
        method: 'createFixTransaction',
        params: {
          from: req.body.coinFrom,
          to: req.body.coinTo,
          address: req.body.addressTo,
          amountFrom: req.body.amountFrom,
          rateId: req.body.fixedRateId,
          refundAddress: req.body.refundAddress
        }
      };

      const URL: string = keys.API;
      const sign: string = this.changellySignRequests(message, keys.SECRET);

      const headers = {
        'Content-Type': 'application/json',
        sign,
        'api-key': keys.API_KEY
      };

      this.request.post(
        URL,
        {
          headers,
          body: message,
          json: true
        },
        (err, data) => {
          if (err) {
            return reject(err.body ?? err);
          } else {
            return resolve(data.body);
          }
        }
      );
    });
  }

  changellyGetStatus(req): Promise<any> {
    return new Promise((resolve, reject) => {
      const keys = this.changellyGetKeys(req);

      if (!checkRequired(req.body, ['id', 'exchangeTxId'])) {
        return reject(new ClientError('changellyGetStatus request missing arguments'));
      }

      const message = {
        jsonrpc: '2.0',
        id: req.body.id,
        method: 'getStatus',
        params: {
          id: req.body.exchangeTxId
        }
      };

      const URL: string = keys.API;
      const sign: string = this.changellySignRequests(message, keys.SECRET);

      const headers = {
        'Content-Type': 'application/json',
        sign,
        'api-key': keys.API_KEY
      };

      this.request.post(
        URL,
        {
          headers,
          body: message,
          json: true
        },
        (err, data) => {
          if (err) {
            return reject(err.body ?? err);
          } else {
            return resolve(data.body);
          }
        }
      );
    });
  }

  getPayId(url: string): Promise<any> {
    return new Promise((resolve, reject) => {
      const headers = {
        'PayID-Version': '1.0',
        Accept: 'application/payid+json'
      };
      this.request.get(
        url,
        {
          headers,
          json: true
        },
        (err, data) => {
          if (err) {
            return reject(err.body ? err.body : err);
          } else {
            return resolve(data.body ? data.body : data);
          }
        }
      );
    });
  }

  discoverPayId(req): Promise<any> {
    return new Promise((resolve, reject) => {
      const URL: string = `https://${req.domain}/.well-known/webfinger?resource=payid%3A${req.handle}%24${req.domain}`;
      const headers = {
        'PayID-Version': '1.0',
        Accept: 'application/payid+json'
      };
      this.request.get(
        URL,
        {
          headers,
          json: true
        },
        (err, data) => {
          if (err) {
            return reject(err.body ? err.body : err);
          } else {
            let url;
            if (data.body && data.body.links && data.body.links[0].template) {
              const template: string = data.body.links[0].template;
              url = template.replace('{acctpart}', req.handle);
            } else {
              url = `https://${req.domain}/${req.handle}`;
            }
            this.getPayId(url)
              .then(data => {
                return resolve(data);
              })
              .catch(err => {
                return reject(err);
              });
          }
        }
      );
    });
  }

  clearWalletCache(): Promise<boolean> {
    return new Promise(resolve => {
      this.storage.clearWalletCache(this.walletId, () => {
        resolve(true);
      });
    });
  }
}

function checkRequired(obj, args, cb?: (e: any) => void) {
  const missing = Utils.getMissingFields(obj, args);
  if (_.isEmpty(missing)) {
    return true;
  }

  if (_.isFunction(cb)) {
    return cb(new ClientError('Required argument: ' + _.first(missing) + ' missing.'));
  }

  return false;
}<|MERGE_RESOLUTION|>--- conflicted
+++ resolved
@@ -4436,13 +4436,9 @@
       req.body.accountId = keys.ACCOUNT_ID;
 
       if (req.body.amountIncludeFees) {
-<<<<<<< HEAD
-        if (!checkRequired(req.body, ['sourceAmount', 'sourceCurrency', 'destCurrency', 'dest', 'country', 'walletType'])) {
-=======
         if (
           !checkRequired(req.body, ['sourceAmount', 'sourceCurrency', 'destCurrency', 'dest', 'country', 'walletType'])
         ) {
->>>>>>> 2bebfa04
           return reject(new ClientError("Wyre's request missing arguments"));
         }
       } else {
@@ -4488,9 +4484,6 @@
       req.body.referrerAccountId = keys.ACCOUNT_ID;
 
       if (req.body.amountIncludeFees) {
-<<<<<<< HEAD
-        if (!checkRequired(req.body, ['sourceAmount', 'sourceCurrency', 'destCurrency', 'dest', 'country', 'paymentMethod'])) {
-=======
         if (
           !checkRequired(req.body, [
             'sourceAmount',
@@ -4501,7 +4494,6 @@
             'paymentMethod'
           ])
         ) {
->>>>>>> 2bebfa04
           return reject(new ClientError("Wyre's request missing arguments"));
         }
       } else {
