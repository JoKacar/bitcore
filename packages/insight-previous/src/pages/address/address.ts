--- conflicted
+++ resolved
@@ -1,11 +1,7 @@
 import { Component, Injectable } from '@angular/core';
 import { Http } from '@angular/http';
-<<<<<<< HEAD
 import { IonicPage, NavController, NavParams } from 'ionic-angular';
 import { Logger } from '../../providers/logger/logger';
-=======
-import { IonicPage, NavParams } from 'ionic-angular';
->>>>>>> 6cd42b12
 import { ApiProvider } from '../../providers/api/api';
 import { CurrencyProvider } from '../../providers/currency/currency';
 import { ApiCoin, TxsProvider } from '../../providers/transactions/transactions';
